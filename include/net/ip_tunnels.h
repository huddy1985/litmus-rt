#ifndef __NET_IP_TUNNELS_H
#define __NET_IP_TUNNELS_H 1

#include <linux/if_tunnel.h>
#include <linux/netdevice.h>
#include <linux/skbuff.h>
#include <linux/socket.h>
#include <linux/types.h>
#include <linux/u64_stats_sync.h>
#include <net/dsfield.h>
#include <net/gro_cells.h>
#include <net/inet_ecn.h>
#include <net/netns/generic.h>
#include <net/rtnetlink.h>
#include <net/lwtunnel.h>

#if IS_ENABLED(CONFIG_IPV6)
#include <net/ipv6.h>
#include <net/ip6_fib.h>
#include <net/ip6_route.h>
#endif

/* Keep error state on tunnel for 30 sec */
#define IPTUNNEL_ERR_TIMEO	(30*HZ)

/* Used to memset ip_tunnel padding. */
#define IP_TUNNEL_KEY_SIZE	offsetofend(struct ip_tunnel_key, tp_dst)

/* Used to memset ipv4 address padding. */
#define IP_TUNNEL_KEY_IPV4_PAD	offsetofend(struct ip_tunnel_key, u.ipv4.dst)
#define IP_TUNNEL_KEY_IPV4_PAD_LEN				\
	(FIELD_SIZEOF(struct ip_tunnel_key, u) -		\
	 FIELD_SIZEOF(struct ip_tunnel_key, u.ipv4))

struct ip_tunnel_key {
	__be64			tun_id;
	union {
		struct {
			__be32	src;
			__be32	dst;
		} ipv4;
		struct {
			struct in6_addr src;
			struct in6_addr dst;
		} ipv6;
	} u;
	__be16			tun_flags;
	u8			tos;		/* TOS for IPv4, TC for IPv6 */
	u8			ttl;		/* TTL for IPv4, HL for IPv6 */
	__be16			tp_src;
	__be16			tp_dst;
};

/* Flags for ip_tunnel_info mode. */
#define IP_TUNNEL_INFO_TX	0x01	/* represents tx tunnel parameters */
#define IP_TUNNEL_INFO_IPV6	0x02	/* key contains IPv6 addresses */

struct ip_tunnel_info {
	struct ip_tunnel_key	key;
	u8			options_len;
	u8			mode;
};

/* 6rd prefix/relay information */
#ifdef CONFIG_IPV6_SIT_6RD
struct ip_tunnel_6rd_parm {
	struct in6_addr		prefix;
	__be32			relay_prefix;
	u16			prefixlen;
	u16			relay_prefixlen;
};
#endif

struct ip_tunnel_encap {
	u16			type;
	u16			flags;
	__be16			sport;
	__be16			dport;
};

struct ip_tunnel_prl_entry {
	struct ip_tunnel_prl_entry __rcu *next;
	__be32				addr;
	u16				flags;
	struct rcu_head			rcu_head;
};

struct ip_tunnel_dst {
	struct dst_entry __rcu 		*dst;
	__be32				 saddr;
};

struct metadata_dst;

struct ip_tunnel {
	struct ip_tunnel __rcu	*next;
	struct hlist_node hash_node;
	struct net_device	*dev;
	struct net		*net;	/* netns for packet i/o */

	int		err_count;	/* Number of arrived ICMP errors */
	unsigned long	err_time;	/* Time when the last ICMP error
					 * arrived */

	/* These four fields used only by GRE */
	u32		i_seqno;	/* The last seen seqno	*/
	u32		o_seqno;	/* The last output seqno */
	int		tun_hlen;	/* Precalculated header length */
	int		mlink;

	struct ip_tunnel_dst __percpu *dst_cache;

	struct ip_tunnel_parm parms;

	int		encap_hlen;	/* Encap header length (FOU,GUE) */
	struct ip_tunnel_encap encap;

	int		hlen;		/* tun_hlen + encap_hlen */

	/* for SIT */
#ifdef CONFIG_IPV6_SIT_6RD
	struct ip_tunnel_6rd_parm ip6rd;
#endif
	struct ip_tunnel_prl_entry __rcu *prl;	/* potential router list */
	unsigned int		prl_count;	/* # of entries in PRL */
	int			ip_tnl_net_id;
	struct gro_cells	gro_cells;
	bool			collect_md;
};

#define TUNNEL_CSUM		__cpu_to_be16(0x01)
#define TUNNEL_ROUTING		__cpu_to_be16(0x02)
#define TUNNEL_KEY		__cpu_to_be16(0x04)
#define TUNNEL_SEQ		__cpu_to_be16(0x08)
#define TUNNEL_STRICT		__cpu_to_be16(0x10)
#define TUNNEL_REC		__cpu_to_be16(0x20)
#define TUNNEL_VERSION		__cpu_to_be16(0x40)
#define TUNNEL_NO_KEY		__cpu_to_be16(0x80)
#define TUNNEL_DONT_FRAGMENT    __cpu_to_be16(0x0100)
#define TUNNEL_OAM		__cpu_to_be16(0x0200)
#define TUNNEL_CRIT_OPT		__cpu_to_be16(0x0400)
#define TUNNEL_GENEVE_OPT	__cpu_to_be16(0x0800)
#define TUNNEL_VXLAN_OPT	__cpu_to_be16(0x1000)

#define TUNNEL_OPTIONS_PRESENT	(TUNNEL_GENEVE_OPT | TUNNEL_VXLAN_OPT)

struct tnl_ptk_info {
	__be16 flags;
	__be16 proto;
	__be32 key;
	__be32 seq;
};

#define PACKET_RCVD	0
#define PACKET_REJECT	1

#define IP_TNL_HASH_BITS   7
#define IP_TNL_HASH_SIZE   (1 << IP_TNL_HASH_BITS)

struct ip_tunnel_net {
	struct net_device *fb_tunnel_dev;
	struct hlist_head tunnels[IP_TNL_HASH_SIZE];
	struct ip_tunnel __rcu *collect_md_tun;
};

struct ip_tunnel_encap_ops {
	size_t (*encap_hlen)(struct ip_tunnel_encap *e);
	int (*build_header)(struct sk_buff *skb, struct ip_tunnel_encap *e,
			    u8 *protocol, struct flowi4 *fl4);
};

#define MAX_IPTUN_ENCAP_OPS 8

extern const struct ip_tunnel_encap_ops __rcu *
		iptun_encaps[MAX_IPTUN_ENCAP_OPS];

int ip_tunnel_encap_add_ops(const struct ip_tunnel_encap_ops *op,
			    unsigned int num);
int ip_tunnel_encap_del_ops(const struct ip_tunnel_encap_ops *op,
			    unsigned int num);

static inline void ip_tunnel_key_init(struct ip_tunnel_key *key,
				      __be32 saddr, __be32 daddr,
				      u8 tos, u8 ttl,
				      __be16 tp_src, __be16 tp_dst,
				      __be64 tun_id, __be16 tun_flags)
{
	key->tun_id = tun_id;
	key->u.ipv4.src = saddr;
	key->u.ipv4.dst = daddr;
	memset((unsigned char *)key + IP_TUNNEL_KEY_IPV4_PAD,
	       0, IP_TUNNEL_KEY_IPV4_PAD_LEN);
	key->tos = tos;
	key->ttl = ttl;
	key->tun_flags = tun_flags;

	/* For the tunnel types on the top of IPsec, the tp_src and tp_dst of
	 * the upper tunnel are used.
	 * E.g: GRE over IPSEC, the tp_src and tp_port are zero.
	 */
	key->tp_src = tp_src;
	key->tp_dst = tp_dst;

	/* Clear struct padding. */
	if (sizeof(*key) != IP_TUNNEL_KEY_SIZE)
		memset((unsigned char *)key + IP_TUNNEL_KEY_SIZE,
		       0, sizeof(*key) - IP_TUNNEL_KEY_SIZE);
}

static inline unsigned short ip_tunnel_info_af(const struct ip_tunnel_info
					       *tun_info)
{
	return tun_info->mode & IP_TUNNEL_INFO_IPV6 ? AF_INET6 : AF_INET;
}

#ifdef CONFIG_INET

int ip_tunnel_init(struct net_device *dev);
void ip_tunnel_uninit(struct net_device *dev);
void  ip_tunnel_dellink(struct net_device *dev, struct list_head *head);
struct net *ip_tunnel_get_link_net(const struct net_device *dev);
int ip_tunnel_get_iflink(const struct net_device *dev);
int ip_tunnel_init_net(struct net *net, int ip_tnl_net_id,
		       struct rtnl_link_ops *ops, char *devname);

void ip_tunnel_delete_net(struct ip_tunnel_net *itn, struct rtnl_link_ops *ops);

void ip_tunnel_xmit(struct sk_buff *skb, struct net_device *dev,
		    const struct iphdr *tnl_params, const u8 protocol);
int ip_tunnel_ioctl(struct net_device *dev, struct ip_tunnel_parm *p, int cmd);
int ip_tunnel_encap(struct sk_buff *skb, struct ip_tunnel *t,
		    u8 *protocol, struct flowi4 *fl4);
int ip_tunnel_change_mtu(struct net_device *dev, int new_mtu);

struct rtnl_link_stats64 *ip_tunnel_get_stats64(struct net_device *dev,
						struct rtnl_link_stats64 *tot);
struct ip_tunnel *ip_tunnel_lookup(struct ip_tunnel_net *itn,
				   int link, __be16 flags,
				   __be32 remote, __be32 local,
				   __be32 key);

int ip_tunnel_rcv(struct ip_tunnel *tunnel, struct sk_buff *skb,
		  const struct tnl_ptk_info *tpi, struct metadata_dst *tun_dst,
		  bool log_ecn_error);
int ip_tunnel_changelink(struct net_device *dev, struct nlattr *tb[],
			 struct ip_tunnel_parm *p);
int ip_tunnel_newlink(struct net_device *dev, struct nlattr *tb[],
		      struct ip_tunnel_parm *p);
void ip_tunnel_setup(struct net_device *dev, int net_id);
void ip_tunnel_dst_reset_all(struct ip_tunnel *t);
int ip_tunnel_encap_setup(struct ip_tunnel *t,
			  struct ip_tunnel_encap *ipencap);

/* Extract dsfield from inner protocol */
static inline u8 ip_tunnel_get_dsfield(const struct iphdr *iph,
				       const struct sk_buff *skb)
{
	if (skb->protocol == htons(ETH_P_IP))
		return iph->tos;
	else if (skb->protocol == htons(ETH_P_IPV6))
		return ipv6_get_dsfield((const struct ipv6hdr *)iph);
	else
		return 0;
}

/* Propogate ECN bits out */
static inline u8 ip_tunnel_ecn_encap(u8 tos, const struct iphdr *iph,
				     const struct sk_buff *skb)
{
	u8 inner = ip_tunnel_get_dsfield(iph, skb);

	return INET_ECN_encapsulate(tos, inner);
}

int iptunnel_pull_header(struct sk_buff *skb, int hdr_len, __be16 inner_proto);
int iptunnel_xmit(struct sock *sk, struct rtable *rt, struct sk_buff *skb,
		  __be32 src, __be32 dst, u8 proto,
		  u8 tos, u8 ttl, __be16 df, bool xnet);
<<<<<<< HEAD
=======
struct metadata_dst *iptunnel_metadata_reply(struct metadata_dst *md,
					     gfp_t flags);
>>>>>>> 9f30a04d

struct sk_buff *iptunnel_handle_offloads(struct sk_buff *skb, bool gre_csum,
					 int gso_type_mask);

static inline void iptunnel_xmit_stats(int err,
				       struct net_device_stats *err_stats,
				       struct pcpu_sw_netstats __percpu *stats)
{
	if (err > 0) {
		struct pcpu_sw_netstats *tstats = this_cpu_ptr(stats);

		u64_stats_update_begin(&tstats->syncp);
		tstats->tx_bytes += err;
		tstats->tx_packets++;
		u64_stats_update_end(&tstats->syncp);
	} else if (err < 0) {
		err_stats->tx_errors++;
		err_stats->tx_aborted_errors++;
	} else {
		err_stats->tx_dropped++;
	}
}

static inline void *ip_tunnel_info_opts(struct ip_tunnel_info *info)
{
	return info + 1;
}

static inline void ip_tunnel_info_opts_get(void *to,
					   const struct ip_tunnel_info *info)
{
	memcpy(to, info + 1, info->options_len);
}

static inline void ip_tunnel_info_opts_set(struct ip_tunnel_info *info,
					   const void *from, int len)
{
	memcpy(ip_tunnel_info_opts(info), from, len);
	info->options_len = len;
}

static inline struct ip_tunnel_info *lwt_tun_info(struct lwtunnel_state *lwtstate)
{
	return (struct ip_tunnel_info *)lwtstate->data;
}

extern struct static_key ip_tunnel_metadata_cnt;

/* Returns > 0 if metadata should be collected */
static inline int ip_tunnel_collect_metadata(void)
{
	return static_key_false(&ip_tunnel_metadata_cnt);
}

void __init ip_tunnel_core_init(void);

void ip_tunnel_need_metadata(void);
void ip_tunnel_unneed_metadata(void);

#else /* CONFIG_INET */

static inline struct ip_tunnel_info *lwt_tun_info(struct lwtunnel_state *lwtstate)
{
	return NULL;
}

static inline void ip_tunnel_need_metadata(void)
{
}

static inline void ip_tunnel_unneed_metadata(void)
{
}

#endif /* CONFIG_INET */

#endif /* __NET_IP_TUNNELS_H */<|MERGE_RESOLUTION|>--- conflicted
+++ resolved
@@ -276,11 +276,8 @@
 int iptunnel_xmit(struct sock *sk, struct rtable *rt, struct sk_buff *skb,
 		  __be32 src, __be32 dst, u8 proto,
 		  u8 tos, u8 ttl, __be16 df, bool xnet);
-<<<<<<< HEAD
-=======
 struct metadata_dst *iptunnel_metadata_reply(struct metadata_dst *md,
 					     gfp_t flags);
->>>>>>> 9f30a04d
 
 struct sk_buff *iptunnel_handle_offloads(struct sk_buff *skb, bool gre_csum,
 					 int gso_type_mask);
