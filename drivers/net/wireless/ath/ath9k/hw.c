/*
 * Copyright (c) 2008-2010 Atheros Communications Inc.
 *
 * Permission to use, copy, modify, and/or distribute this software for any
 * purpose with or without fee is hereby granted, provided that the above
 * copyright notice and this permission notice appear in all copies.
 *
 * THE SOFTWARE IS PROVIDED "AS IS" AND THE AUTHOR DISCLAIMS ALL WARRANTIES
 * WITH REGARD TO THIS SOFTWARE INCLUDING ALL IMPLIED WARRANTIES OF
 * MERCHANTABILITY AND FITNESS. IN NO EVENT SHALL THE AUTHOR BE LIABLE FOR
 * ANY SPECIAL, DIRECT, INDIRECT, OR CONSEQUENTIAL DAMAGES OR ANY DAMAGES
 * WHATSOEVER RESULTING FROM LOSS OF USE, DATA OR PROFITS, WHETHER IN AN
 * ACTION OF CONTRACT, NEGLIGENCE OR OTHER TORTIOUS ACTION, ARISING OUT OF
 * OR IN CONNECTION WITH THE USE OR PERFORMANCE OF THIS SOFTWARE.
 */

#include <linux/io.h>
#include <linux/slab.h>
#include <asm/unaligned.h>

#include "hw.h"
#include "hw-ops.h"
#include "rc.h"
#include "ar9003_mac.h"

#define ATH9K_CLOCK_RATE_CCK		22
#define ATH9K_CLOCK_RATE_5GHZ_OFDM	40
#define ATH9K_CLOCK_RATE_2GHZ_OFDM	44

static bool ath9k_hw_set_reset_reg(struct ath_hw *ah, u32 type);
<<<<<<< HEAD
static void ath9k_hw_set_regs(struct ath_hw *ah, struct ath9k_channel *chan);
=======
>>>>>>> 67272440

MODULE_AUTHOR("Atheros Communications");
MODULE_DESCRIPTION("Support for Atheros 802.11n wireless LAN cards.");
MODULE_SUPPORTED_DEVICE("Atheros 802.11n WLAN cards");
MODULE_LICENSE("Dual BSD/GPL");

static int __init ath9k_init(void)
{
	return 0;
}
module_init(ath9k_init);

static void __exit ath9k_exit(void)
{
	return;
}
module_exit(ath9k_exit);

/* Private hardware callbacks */

static void ath9k_hw_init_cal_settings(struct ath_hw *ah)
{
	ath9k_hw_private_ops(ah)->init_cal_settings(ah);
}

static void ath9k_hw_init_mode_regs(struct ath_hw *ah)
{
	ath9k_hw_private_ops(ah)->init_mode_regs(ah);
}

static bool ath9k_hw_macversion_supported(struct ath_hw *ah)
{
	struct ath_hw_private_ops *priv_ops = ath9k_hw_private_ops(ah);

	return priv_ops->macversion_supported(ah->hw_version.macVersion);
}

static u32 ath9k_hw_compute_pll_control(struct ath_hw *ah,
					struct ath9k_channel *chan)
{
	return ath9k_hw_private_ops(ah)->compute_pll_control(ah, chan);
}

static void ath9k_hw_init_mode_gain_regs(struct ath_hw *ah)
{
	if (!ath9k_hw_private_ops(ah)->init_mode_gain_regs)
		return;

	ath9k_hw_private_ops(ah)->init_mode_gain_regs(ah);
}

/********************/
/* Helper Functions */
/********************/

static u32 ath9k_hw_mac_clks(struct ath_hw *ah, u32 usecs)
{
	struct ieee80211_conf *conf = &ath9k_hw_common(ah)->hw->conf;

	if (!ah->curchan) /* should really check for CCK instead */
		return usecs *ATH9K_CLOCK_RATE_CCK;
	if (conf->channel->band == IEEE80211_BAND_2GHZ)
		return usecs *ATH9K_CLOCK_RATE_2GHZ_OFDM;
	return usecs *ATH9K_CLOCK_RATE_5GHZ_OFDM;
}

static u32 ath9k_hw_mac_to_clks(struct ath_hw *ah, u32 usecs)
{
	struct ieee80211_conf *conf = &ath9k_hw_common(ah)->hw->conf;

	if (conf_is_ht40(conf))
		return ath9k_hw_mac_clks(ah, usecs) * 2;
	else
		return ath9k_hw_mac_clks(ah, usecs);
}

bool ath9k_hw_wait(struct ath_hw *ah, u32 reg, u32 mask, u32 val, u32 timeout)
{
	int i;

	BUG_ON(timeout < AH_TIME_QUANTUM);

	for (i = 0; i < (timeout / AH_TIME_QUANTUM); i++) {
		if ((REG_READ(ah, reg) & mask) == val)
			return true;

		udelay(AH_TIME_QUANTUM);
	}

	ath_print(ath9k_hw_common(ah), ATH_DBG_ANY,
		  "timeout (%d us) on reg 0x%x: 0x%08x & 0x%08x != 0x%08x\n",
		  timeout, reg, REG_READ(ah, reg), mask, val);

	return false;
}
EXPORT_SYMBOL(ath9k_hw_wait);

u32 ath9k_hw_reverse_bits(u32 val, u32 n)
{
	u32 retval;
	int i;

	for (i = 0, retval = 0; i < n; i++) {
		retval = (retval << 1) | (val & 1);
		val >>= 1;
	}
	return retval;
}

bool ath9k_get_channel_edges(struct ath_hw *ah,
			     u16 flags, u16 *low,
			     u16 *high)
{
	struct ath9k_hw_capabilities *pCap = &ah->caps;

	if (flags & CHANNEL_5GHZ) {
		*low = pCap->low_5ghz_chan;
		*high = pCap->high_5ghz_chan;
		return true;
	}
	if ((flags & CHANNEL_2GHZ)) {
		*low = pCap->low_2ghz_chan;
		*high = pCap->high_2ghz_chan;
		return true;
	}
	return false;
}

u16 ath9k_hw_computetxtime(struct ath_hw *ah,
			   u8 phy, int kbps,
			   u32 frameLen, u16 rateix,
			   bool shortPreamble)
{
	u32 bitsPerSymbol, numBits, numSymbols, phyTime, txTime;

	if (kbps == 0)
		return 0;

	switch (phy) {
	case WLAN_RC_PHY_CCK:
		phyTime = CCK_PREAMBLE_BITS + CCK_PLCP_BITS;
		if (shortPreamble)
			phyTime >>= 1;
		numBits = frameLen << 3;
		txTime = CCK_SIFS_TIME + phyTime + ((numBits * 1000) / kbps);
		break;
	case WLAN_RC_PHY_OFDM:
		if (ah->curchan && IS_CHAN_QUARTER_RATE(ah->curchan)) {
			bitsPerSymbol =	(kbps * OFDM_SYMBOL_TIME_QUARTER) / 1000;
			numBits = OFDM_PLCP_BITS + (frameLen << 3);
			numSymbols = DIV_ROUND_UP(numBits, bitsPerSymbol);
			txTime = OFDM_SIFS_TIME_QUARTER
				+ OFDM_PREAMBLE_TIME_QUARTER
				+ (numSymbols * OFDM_SYMBOL_TIME_QUARTER);
		} else if (ah->curchan &&
			   IS_CHAN_HALF_RATE(ah->curchan)) {
			bitsPerSymbol =	(kbps * OFDM_SYMBOL_TIME_HALF) / 1000;
			numBits = OFDM_PLCP_BITS + (frameLen << 3);
			numSymbols = DIV_ROUND_UP(numBits, bitsPerSymbol);
			txTime = OFDM_SIFS_TIME_HALF +
				OFDM_PREAMBLE_TIME_HALF
				+ (numSymbols * OFDM_SYMBOL_TIME_HALF);
		} else {
			bitsPerSymbol = (kbps * OFDM_SYMBOL_TIME) / 1000;
			numBits = OFDM_PLCP_BITS + (frameLen << 3);
			numSymbols = DIV_ROUND_UP(numBits, bitsPerSymbol);
			txTime = OFDM_SIFS_TIME + OFDM_PREAMBLE_TIME
				+ (numSymbols * OFDM_SYMBOL_TIME);
		}
		break;
	default:
		ath_print(ath9k_hw_common(ah), ATH_DBG_FATAL,
			  "Unknown phy %u (rate ix %u)\n", phy, rateix);
		txTime = 0;
		break;
	}

	return txTime;
}
EXPORT_SYMBOL(ath9k_hw_computetxtime);

void ath9k_hw_get_channel_centers(struct ath_hw *ah,
				  struct ath9k_channel *chan,
				  struct chan_centers *centers)
{
	int8_t extoff;

	if (!IS_CHAN_HT40(chan)) {
		centers->ctl_center = centers->ext_center =
			centers->synth_center = chan->channel;
		return;
	}

	if ((chan->chanmode == CHANNEL_A_HT40PLUS) ||
	    (chan->chanmode == CHANNEL_G_HT40PLUS)) {
		centers->synth_center =
			chan->channel + HT40_CHANNEL_CENTER_SHIFT;
		extoff = 1;
	} else {
		centers->synth_center =
			chan->channel - HT40_CHANNEL_CENTER_SHIFT;
		extoff = -1;
	}

	centers->ctl_center =
		centers->synth_center - (extoff * HT40_CHANNEL_CENTER_SHIFT);
	/* 25 MHz spacing is supported by hw but not on upper layers */
	centers->ext_center =
		centers->synth_center + (extoff * HT40_CHANNEL_CENTER_SHIFT);
}

/******************/
/* Chip Revisions */
/******************/

static void ath9k_hw_read_revisions(struct ath_hw *ah)
{
	u32 val;

	val = REG_READ(ah, AR_SREV) & AR_SREV_ID;

	if (val == 0xFF) {
		val = REG_READ(ah, AR_SREV);
		ah->hw_version.macVersion =
			(val & AR_SREV_VERSION2) >> AR_SREV_TYPE2_S;
		ah->hw_version.macRev = MS(val, AR_SREV_REVISION2);
		ah->is_pciexpress = (val & AR_SREV_TYPE2_HOST_MODE) ? 0 : 1;
	} else {
		if (!AR_SREV_9100(ah))
			ah->hw_version.macVersion = MS(val, AR_SREV_VERSION);

		ah->hw_version.macRev = val & AR_SREV_REVISION;

		if (ah->hw_version.macVersion == AR_SREV_VERSION_5416_PCIE)
			ah->is_pciexpress = true;
	}
}

/************************************/
/* HW Attach, Detach, Init Routines */
/************************************/

static void ath9k_hw_disablepcie(struct ath_hw *ah)
{
	if (AR_SREV_9100(ah))
		return;

	ENABLE_REGWRITE_BUFFER(ah);

	REG_WRITE(ah, AR_PCIE_SERDES, 0x9248fc00);
	REG_WRITE(ah, AR_PCIE_SERDES, 0x24924924);
	REG_WRITE(ah, AR_PCIE_SERDES, 0x28000029);
	REG_WRITE(ah, AR_PCIE_SERDES, 0x57160824);
	REG_WRITE(ah, AR_PCIE_SERDES, 0x25980579);
	REG_WRITE(ah, AR_PCIE_SERDES, 0x00000000);
	REG_WRITE(ah, AR_PCIE_SERDES, 0x1aaabe40);
	REG_WRITE(ah, AR_PCIE_SERDES, 0xbe105554);
	REG_WRITE(ah, AR_PCIE_SERDES, 0x000e1007);

	REG_WRITE(ah, AR_PCIE_SERDES2, 0x00000000);

	REGWRITE_BUFFER_FLUSH(ah);
	DISABLE_REGWRITE_BUFFER(ah);
}

/* This should work for all families including legacy */
static bool ath9k_hw_chip_test(struct ath_hw *ah)
{
	struct ath_common *common = ath9k_hw_common(ah);
	u32 regAddr[2] = { AR_STA_ID0 };
	u32 regHold[2];
	u32 patternData[4] = { 0x55555555,
			       0xaaaaaaaa,
			       0x66666666,
			       0x99999999 };
	int i, j, loop_max;

	if (!AR_SREV_9300_20_OR_LATER(ah)) {
		loop_max = 2;
		regAddr[1] = AR_PHY_BASE + (8 << 2);
	} else
		loop_max = 1;

	for (i = 0; i < loop_max; i++) {
		u32 addr = regAddr[i];
		u32 wrData, rdData;

		regHold[i] = REG_READ(ah, addr);
		for (j = 0; j < 0x100; j++) {
			wrData = (j << 16) | j;
			REG_WRITE(ah, addr, wrData);
			rdData = REG_READ(ah, addr);
			if (rdData != wrData) {
				ath_print(common, ATH_DBG_FATAL,
					  "address test failed "
					  "addr: 0x%08x - wr:0x%08x != "
					  "rd:0x%08x\n",
					  addr, wrData, rdData);
				return false;
			}
		}
		for (j = 0; j < 4; j++) {
			wrData = patternData[j];
			REG_WRITE(ah, addr, wrData);
			rdData = REG_READ(ah, addr);
			if (wrData != rdData) {
				ath_print(common, ATH_DBG_FATAL,
					  "address test failed "
					  "addr: 0x%08x - wr:0x%08x != "
					  "rd:0x%08x\n",
					  addr, wrData, rdData);
				return false;
			}
		}
		REG_WRITE(ah, regAddr[i], regHold[i]);
	}
	udelay(100);

	return true;
}

static void ath9k_hw_init_config(struct ath_hw *ah)
{
	int i;

	ah->config.dma_beacon_response_time = 2;
	ah->config.sw_beacon_response_time = 10;
	ah->config.additional_swba_backoff = 0;
	ah->config.ack_6mb = 0x0;
	ah->config.cwm_ignore_extcca = 0;
	ah->config.pcie_powersave_enable = 0;
	ah->config.pcie_clock_req = 0;
	ah->config.pcie_waen = 0;
	ah->config.analog_shiftreg = 1;
	ah->config.ofdm_trig_low = 200;
	ah->config.ofdm_trig_high = 500;
	ah->config.cck_trig_high = 200;
	ah->config.cck_trig_low = 100;

	/*
	 * For now ANI is disabled for AR9003, it is still
	 * being tested.
	 */
	if (!AR_SREV_9300_20_OR_LATER(ah))
		ah->config.enable_ani = 1;

	for (i = 0; i < AR_EEPROM_MODAL_SPURS; i++) {
		ah->config.spurchans[i][0] = AR_NO_SPUR;
		ah->config.spurchans[i][1] = AR_NO_SPUR;
	}

	if (ah->hw_version.devid != AR2427_DEVID_PCIE)
		ah->config.ht_enable = 1;
	else
		ah->config.ht_enable = 0;

	ah->config.rx_intr_mitigation = true;

	/*
	 * We need this for PCI devices only (Cardbus, PCI, miniPCI)
	 * _and_ if on non-uniprocessor systems (Multiprocessor/HT).
	 * This means we use it for all AR5416 devices, and the few
	 * minor PCI AR9280 devices out there.
	 *
	 * Serialization is required because these devices do not handle
	 * well the case of two concurrent reads/writes due to the latency
	 * involved. During one read/write another read/write can be issued
	 * on another CPU while the previous read/write may still be working
	 * on our hardware, if we hit this case the hardware poops in a loop.
	 * We prevent this by serializing reads and writes.
	 *
	 * This issue is not present on PCI-Express devices or pre-AR5416
	 * devices (legacy, 802.11abg).
	 */
	if (num_possible_cpus() > 1)
		ah->config.serialize_regmode = SER_REG_MODE_AUTO;
}

static void ath9k_hw_init_defaults(struct ath_hw *ah)
{
	struct ath_regulatory *regulatory = ath9k_hw_regulatory(ah);

	regulatory->country_code = CTRY_DEFAULT;
	regulatory->power_limit = MAX_RATE_POWER;
	regulatory->tp_scale = ATH9K_TP_SCALE_MAX;

	ah->hw_version.magic = AR5416_MAGIC;
	ah->hw_version.subvendorid = 0;

	ah->ah_flags = 0;
	if (!AR_SREV_9100(ah))
		ah->ah_flags = AH_USE_EEPROM;

	ah->atim_window = 0;
	ah->sta_id1_defaults = AR_STA_ID1_CRPT_MIC_ENABLE;
	ah->beacon_interval = 100;
	ah->enable_32kHz_clock = DONT_USE_32KHZ;
	ah->slottime = (u32) -1;
	ah->globaltxtimeout = (u32) -1;
	ah->power_mode = ATH9K_PM_UNDEFINED;
}

static int ath9k_hw_init_macaddr(struct ath_hw *ah)
{
	struct ath_common *common = ath9k_hw_common(ah);
	u32 sum;
	int i;
	u16 eeval;
	u32 EEP_MAC[] = { EEP_MAC_LSW, EEP_MAC_MID, EEP_MAC_MSW };

	sum = 0;
	for (i = 0; i < 3; i++) {
		eeval = ah->eep_ops->get_eeprom(ah, EEP_MAC[i]);
		sum += eeval;
		common->macaddr[2 * i] = eeval >> 8;
		common->macaddr[2 * i + 1] = eeval & 0xff;
	}
	if (sum == 0 || sum == 0xffff * 3)
		return -EADDRNOTAVAIL;

	return 0;
}

static int ath9k_hw_post_init(struct ath_hw *ah)
{
	int ecode;

	if (!AR_SREV_9271(ah)) {
		if (!ath9k_hw_chip_test(ah))
			return -ENODEV;
	}

	if (!AR_SREV_9300_20_OR_LATER(ah)) {
		ecode = ar9002_hw_rf_claim(ah);
		if (ecode != 0)
			return ecode;
	}

	ecode = ath9k_hw_eeprom_init(ah);
	if (ecode != 0)
		return ecode;

	ath_print(ath9k_hw_common(ah), ATH_DBG_CONFIG,
		  "Eeprom VER: %d, REV: %d\n",
		  ah->eep_ops->get_eeprom_ver(ah),
		  ah->eep_ops->get_eeprom_rev(ah));

	ecode = ath9k_hw_rf_alloc_ext_banks(ah);
	if (ecode) {
		ath_print(ath9k_hw_common(ah), ATH_DBG_FATAL,
			  "Failed allocating banks for "
			  "external radio\n");
		return ecode;
	}

	if (!AR_SREV_9100(ah)) {
		ath9k_hw_ani_setup(ah);
		ath9k_hw_ani_init(ah);
	}

	return 0;
}

static void ath9k_hw_attach_ops(struct ath_hw *ah)
{
<<<<<<< HEAD
	switch (devid) {
	case AR5416_DEVID_PCI:
	case AR5416_DEVID_PCIE:
	case AR5416_AR9100_DEVID:
	case AR9160_DEVID_PCI:
	case AR9280_DEVID_PCI:
	case AR9280_DEVID_PCIE:
	case AR9285_DEVID_PCIE:
	case AR5416_DEVID_AR9287_PCI:
	case AR5416_DEVID_AR9287_PCIE:
	case AR2427_DEVID_PCIE:
		return true;
	default:
		break;
	}
	return false;
}

static bool ath9k_hw_macversion_supported(u32 macversion)
{
	switch (macversion) {
	case AR_SREV_VERSION_5416_PCI:
	case AR_SREV_VERSION_5416_PCIE:
	case AR_SREV_VERSION_9160:
	case AR_SREV_VERSION_9100:
	case AR_SREV_VERSION_9280:
	case AR_SREV_VERSION_9285:
	case AR_SREV_VERSION_9287:
	case AR_SREV_VERSION_9271:
		return true;
	default:
		break;
	}
	return false;
}

static void ath9k_hw_init_cal_settings(struct ath_hw *ah)
{
	if (AR_SREV_9160_10_OR_LATER(ah)) {
		if (AR_SREV_9280_10_OR_LATER(ah)) {
			ah->iq_caldata.calData = &iq_cal_single_sample;
			ah->adcgain_caldata.calData =
				&adc_gain_cal_single_sample;
			ah->adcdc_caldata.calData =
				&adc_dc_cal_single_sample;
			ah->adcdc_calinitdata.calData =
				&adc_init_dc_cal;
		} else {
			ah->iq_caldata.calData = &iq_cal_multi_sample;
			ah->adcgain_caldata.calData =
				&adc_gain_cal_multi_sample;
			ah->adcdc_caldata.calData =
				&adc_dc_cal_multi_sample;
			ah->adcdc_calinitdata.calData =
				&adc_init_dc_cal;
		}
		ah->supp_cals = ADC_GAIN_CAL | ADC_DC_CAL | IQ_MISMATCH_CAL;
	}
}

static void ath9k_hw_init_mode_regs(struct ath_hw *ah)
{
	if (AR_SREV_9271(ah)) {
		INIT_INI_ARRAY(&ah->iniModes, ar9271Modes_9271,
			       ARRAY_SIZE(ar9271Modes_9271), 6);
		INIT_INI_ARRAY(&ah->iniCommon, ar9271Common_9271,
			       ARRAY_SIZE(ar9271Common_9271), 2);
		INIT_INI_ARRAY(&ah->iniCommon_normal_cck_fir_coeff_9271,
			       ar9271Common_normal_cck_fir_coeff_9271,
			       ARRAY_SIZE(ar9271Common_normal_cck_fir_coeff_9271), 2);
		INIT_INI_ARRAY(&ah->iniCommon_japan_2484_cck_fir_coeff_9271,
			       ar9271Common_japan_2484_cck_fir_coeff_9271,
			       ARRAY_SIZE(ar9271Common_japan_2484_cck_fir_coeff_9271), 2);
		INIT_INI_ARRAY(&ah->iniModes_9271_1_0_only,
			       ar9271Modes_9271_1_0_only,
			       ARRAY_SIZE(ar9271Modes_9271_1_0_only), 6);
		INIT_INI_ARRAY(&ah->iniModes_9271_ANI_reg, ar9271Modes_9271_ANI_reg,
			       ARRAY_SIZE(ar9271Modes_9271_ANI_reg), 6);
		INIT_INI_ARRAY(&ah->iniModes_high_power_tx_gain_9271,
			       ar9271Modes_high_power_tx_gain_9271,
			       ARRAY_SIZE(ar9271Modes_high_power_tx_gain_9271), 6);
		INIT_INI_ARRAY(&ah->iniModes_normal_power_tx_gain_9271,
			       ar9271Modes_normal_power_tx_gain_9271,
			       ARRAY_SIZE(ar9271Modes_normal_power_tx_gain_9271), 6);
		return;
	}

	if (AR_SREV_9287_11_OR_LATER(ah)) {
		INIT_INI_ARRAY(&ah->iniModes, ar9287Modes_9287_1_1,
				ARRAY_SIZE(ar9287Modes_9287_1_1), 6);
		INIT_INI_ARRAY(&ah->iniCommon, ar9287Common_9287_1_1,
				ARRAY_SIZE(ar9287Common_9287_1_1), 2);
		if (ah->config.pcie_clock_req)
			INIT_INI_ARRAY(&ah->iniPcieSerdes,
			ar9287PciePhy_clkreq_off_L1_9287_1_1,
			ARRAY_SIZE(ar9287PciePhy_clkreq_off_L1_9287_1_1), 2);
		else
			INIT_INI_ARRAY(&ah->iniPcieSerdes,
			ar9287PciePhy_clkreq_always_on_L1_9287_1_1,
			ARRAY_SIZE(ar9287PciePhy_clkreq_always_on_L1_9287_1_1),
					2);
	} else if (AR_SREV_9287_10_OR_LATER(ah)) {
		INIT_INI_ARRAY(&ah->iniModes, ar9287Modes_9287_1_0,
				ARRAY_SIZE(ar9287Modes_9287_1_0), 6);
		INIT_INI_ARRAY(&ah->iniCommon, ar9287Common_9287_1_0,
				ARRAY_SIZE(ar9287Common_9287_1_0), 2);

		if (ah->config.pcie_clock_req)
			INIT_INI_ARRAY(&ah->iniPcieSerdes,
			ar9287PciePhy_clkreq_off_L1_9287_1_0,
			ARRAY_SIZE(ar9287PciePhy_clkreq_off_L1_9287_1_0), 2);
		else
			INIT_INI_ARRAY(&ah->iniPcieSerdes,
			ar9287PciePhy_clkreq_always_on_L1_9287_1_0,
			ARRAY_SIZE(ar9287PciePhy_clkreq_always_on_L1_9287_1_0),
				  2);
	} else if (AR_SREV_9285_12_OR_LATER(ah)) {


		INIT_INI_ARRAY(&ah->iniModes, ar9285Modes_9285_1_2,
			       ARRAY_SIZE(ar9285Modes_9285_1_2), 6);
		INIT_INI_ARRAY(&ah->iniCommon, ar9285Common_9285_1_2,
			       ARRAY_SIZE(ar9285Common_9285_1_2), 2);

		if (ah->config.pcie_clock_req) {
			INIT_INI_ARRAY(&ah->iniPcieSerdes,
			ar9285PciePhy_clkreq_off_L1_9285_1_2,
			ARRAY_SIZE(ar9285PciePhy_clkreq_off_L1_9285_1_2), 2);
		} else {
			INIT_INI_ARRAY(&ah->iniPcieSerdes,
			ar9285PciePhy_clkreq_always_on_L1_9285_1_2,
			ARRAY_SIZE(ar9285PciePhy_clkreq_always_on_L1_9285_1_2),
				  2);
		}
	} else if (AR_SREV_9285_10_OR_LATER(ah)) {
		INIT_INI_ARRAY(&ah->iniModes, ar9285Modes_9285,
			       ARRAY_SIZE(ar9285Modes_9285), 6);
		INIT_INI_ARRAY(&ah->iniCommon, ar9285Common_9285,
			       ARRAY_SIZE(ar9285Common_9285), 2);

		if (ah->config.pcie_clock_req) {
			INIT_INI_ARRAY(&ah->iniPcieSerdes,
			ar9285PciePhy_clkreq_off_L1_9285,
			ARRAY_SIZE(ar9285PciePhy_clkreq_off_L1_9285), 2);
		} else {
			INIT_INI_ARRAY(&ah->iniPcieSerdes,
			ar9285PciePhy_clkreq_always_on_L1_9285,
			ARRAY_SIZE(ar9285PciePhy_clkreq_always_on_L1_9285), 2);
		}
	} else if (AR_SREV_9280_20_OR_LATER(ah)) {
		INIT_INI_ARRAY(&ah->iniModes, ar9280Modes_9280_2,
			       ARRAY_SIZE(ar9280Modes_9280_2), 6);
		INIT_INI_ARRAY(&ah->iniCommon, ar9280Common_9280_2,
			       ARRAY_SIZE(ar9280Common_9280_2), 2);

		if (ah->config.pcie_clock_req) {
			INIT_INI_ARRAY(&ah->iniPcieSerdes,
			       ar9280PciePhy_clkreq_off_L1_9280,
			       ARRAY_SIZE(ar9280PciePhy_clkreq_off_L1_9280),2);
		} else {
			INIT_INI_ARRAY(&ah->iniPcieSerdes,
			       ar9280PciePhy_clkreq_always_on_L1_9280,
			       ARRAY_SIZE(ar9280PciePhy_clkreq_always_on_L1_9280), 2);
		}
		INIT_INI_ARRAY(&ah->iniModesAdditional,
			       ar9280Modes_fast_clock_9280_2,
			       ARRAY_SIZE(ar9280Modes_fast_clock_9280_2), 3);
	} else if (AR_SREV_9280_10_OR_LATER(ah)) {
		INIT_INI_ARRAY(&ah->iniModes, ar9280Modes_9280,
			       ARRAY_SIZE(ar9280Modes_9280), 6);
		INIT_INI_ARRAY(&ah->iniCommon, ar9280Common_9280,
			       ARRAY_SIZE(ar9280Common_9280), 2);
	} else if (AR_SREV_9160_10_OR_LATER(ah)) {
		INIT_INI_ARRAY(&ah->iniModes, ar5416Modes_9160,
			       ARRAY_SIZE(ar5416Modes_9160), 6);
		INIT_INI_ARRAY(&ah->iniCommon, ar5416Common_9160,
			       ARRAY_SIZE(ar5416Common_9160), 2);
		INIT_INI_ARRAY(&ah->iniBank0, ar5416Bank0_9160,
			       ARRAY_SIZE(ar5416Bank0_9160), 2);
		INIT_INI_ARRAY(&ah->iniBB_RfGain, ar5416BB_RfGain_9160,
			       ARRAY_SIZE(ar5416BB_RfGain_9160), 3);
		INIT_INI_ARRAY(&ah->iniBank1, ar5416Bank1_9160,
			       ARRAY_SIZE(ar5416Bank1_9160), 2);
		INIT_INI_ARRAY(&ah->iniBank2, ar5416Bank2_9160,
			       ARRAY_SIZE(ar5416Bank2_9160), 2);
		INIT_INI_ARRAY(&ah->iniBank3, ar5416Bank3_9160,
			       ARRAY_SIZE(ar5416Bank3_9160), 3);
		INIT_INI_ARRAY(&ah->iniBank6, ar5416Bank6_9160,
			       ARRAY_SIZE(ar5416Bank6_9160), 3);
		INIT_INI_ARRAY(&ah->iniBank6TPC, ar5416Bank6TPC_9160,
			       ARRAY_SIZE(ar5416Bank6TPC_9160), 3);
		INIT_INI_ARRAY(&ah->iniBank7, ar5416Bank7_9160,
			       ARRAY_SIZE(ar5416Bank7_9160), 2);
		if (AR_SREV_9160_11(ah)) {
			INIT_INI_ARRAY(&ah->iniAddac,
				       ar5416Addac_91601_1,
				       ARRAY_SIZE(ar5416Addac_91601_1), 2);
		} else {
			INIT_INI_ARRAY(&ah->iniAddac, ar5416Addac_9160,
				       ARRAY_SIZE(ar5416Addac_9160), 2);
		}
	} else if (AR_SREV_9100_OR_LATER(ah)) {
		INIT_INI_ARRAY(&ah->iniModes, ar5416Modes_9100,
			       ARRAY_SIZE(ar5416Modes_9100), 6);
		INIT_INI_ARRAY(&ah->iniCommon, ar5416Common_9100,
			       ARRAY_SIZE(ar5416Common_9100), 2);
		INIT_INI_ARRAY(&ah->iniBank0, ar5416Bank0_9100,
			       ARRAY_SIZE(ar5416Bank0_9100), 2);
		INIT_INI_ARRAY(&ah->iniBB_RfGain, ar5416BB_RfGain_9100,
			       ARRAY_SIZE(ar5416BB_RfGain_9100), 3);
		INIT_INI_ARRAY(&ah->iniBank1, ar5416Bank1_9100,
			       ARRAY_SIZE(ar5416Bank1_9100), 2);
		INIT_INI_ARRAY(&ah->iniBank2, ar5416Bank2_9100,
			       ARRAY_SIZE(ar5416Bank2_9100), 2);
		INIT_INI_ARRAY(&ah->iniBank3, ar5416Bank3_9100,
			       ARRAY_SIZE(ar5416Bank3_9100), 3);
		INIT_INI_ARRAY(&ah->iniBank6, ar5416Bank6_9100,
			       ARRAY_SIZE(ar5416Bank6_9100), 3);
		INIT_INI_ARRAY(&ah->iniBank6TPC, ar5416Bank6TPC_9100,
			       ARRAY_SIZE(ar5416Bank6TPC_9100), 3);
		INIT_INI_ARRAY(&ah->iniBank7, ar5416Bank7_9100,
			       ARRAY_SIZE(ar5416Bank7_9100), 2);
		INIT_INI_ARRAY(&ah->iniAddac, ar5416Addac_9100,
			       ARRAY_SIZE(ar5416Addac_9100), 2);
	} else {
		INIT_INI_ARRAY(&ah->iniModes, ar5416Modes,
			       ARRAY_SIZE(ar5416Modes), 6);
		INIT_INI_ARRAY(&ah->iniCommon, ar5416Common,
			       ARRAY_SIZE(ar5416Common), 2);
		INIT_INI_ARRAY(&ah->iniBank0, ar5416Bank0,
			       ARRAY_SIZE(ar5416Bank0), 2);
		INIT_INI_ARRAY(&ah->iniBB_RfGain, ar5416BB_RfGain,
			       ARRAY_SIZE(ar5416BB_RfGain), 3);
		INIT_INI_ARRAY(&ah->iniBank1, ar5416Bank1,
			       ARRAY_SIZE(ar5416Bank1), 2);
		INIT_INI_ARRAY(&ah->iniBank2, ar5416Bank2,
			       ARRAY_SIZE(ar5416Bank2), 2);
		INIT_INI_ARRAY(&ah->iniBank3, ar5416Bank3,
			       ARRAY_SIZE(ar5416Bank3), 3);
		INIT_INI_ARRAY(&ah->iniBank6, ar5416Bank6,
			       ARRAY_SIZE(ar5416Bank6), 3);
		INIT_INI_ARRAY(&ah->iniBank6TPC, ar5416Bank6TPC,
			       ARRAY_SIZE(ar5416Bank6TPC), 3);
		INIT_INI_ARRAY(&ah->iniBank7, ar5416Bank7,
			       ARRAY_SIZE(ar5416Bank7), 2);
		INIT_INI_ARRAY(&ah->iniAddac, ar5416Addac,
			       ARRAY_SIZE(ar5416Addac), 2);
	}
}

static void ath9k_hw_init_mode_gain_regs(struct ath_hw *ah)
{
	if (AR_SREV_9287_11_OR_LATER(ah))
		INIT_INI_ARRAY(&ah->iniModesRxGain,
		ar9287Modes_rx_gain_9287_1_1,
		ARRAY_SIZE(ar9287Modes_rx_gain_9287_1_1), 6);
	else if (AR_SREV_9287_10(ah))
		INIT_INI_ARRAY(&ah->iniModesRxGain,
		ar9287Modes_rx_gain_9287_1_0,
		ARRAY_SIZE(ar9287Modes_rx_gain_9287_1_0), 6);
	else if (AR_SREV_9280_20(ah))
		ath9k_hw_init_rxgain_ini(ah);

	if (AR_SREV_9287_11_OR_LATER(ah)) {
		INIT_INI_ARRAY(&ah->iniModesTxGain,
		ar9287Modes_tx_gain_9287_1_1,
		ARRAY_SIZE(ar9287Modes_tx_gain_9287_1_1), 6);
	} else if (AR_SREV_9287_10(ah)) {
		INIT_INI_ARRAY(&ah->iniModesTxGain,
		ar9287Modes_tx_gain_9287_1_0,
		ARRAY_SIZE(ar9287Modes_tx_gain_9287_1_0), 6);
	} else if (AR_SREV_9280_20(ah)) {
		ath9k_hw_init_txgain_ini(ah);
	} else if (AR_SREV_9285_12_OR_LATER(ah)) {
		u32 txgain_type = ah->eep_ops->get_eeprom(ah, EEP_TXGAIN_TYPE);

		/* txgain table */
		if (txgain_type == AR5416_EEP_TXGAIN_HIGH_POWER) {
			if (AR_SREV_9285E_20(ah)) {
				INIT_INI_ARRAY(&ah->iniModesTxGain,
				ar9285Modes_XE2_0_high_power,
				ARRAY_SIZE(
				  ar9285Modes_XE2_0_high_power), 6);
			} else {
				INIT_INI_ARRAY(&ah->iniModesTxGain,
				ar9285Modes_high_power_tx_gain_9285_1_2,
				ARRAY_SIZE(
				  ar9285Modes_high_power_tx_gain_9285_1_2), 6);
			}
		} else {
			if (AR_SREV_9285E_20(ah)) {
				INIT_INI_ARRAY(&ah->iniModesTxGain,
				ar9285Modes_XE2_0_normal_power,
				ARRAY_SIZE(
				  ar9285Modes_XE2_0_normal_power), 6);
			} else {
				INIT_INI_ARRAY(&ah->iniModesTxGain,
				ar9285Modes_original_tx_gain_9285_1_2,
				ARRAY_SIZE(
				  ar9285Modes_original_tx_gain_9285_1_2), 6);
			}
		}
	}
}

static void ath9k_hw_init_eeprom_fix(struct ath_hw *ah)
{
	struct base_eep_header *pBase = &(ah->eeprom.def.baseEepHeader);
	struct ath_common *common = ath9k_hw_common(ah);

	ah->need_an_top2_fixup = (ah->hw_version.devid == AR9280_DEVID_PCI) &&
				 (ah->eep_map != EEP_MAP_4KBITS) &&
				 ((pBase->version & 0xff) > 0x0a) &&
				 (pBase->pwdclkind == 0);

	if (ah->need_an_top2_fixup)
		ath_print(common, ATH_DBG_EEPROM,
			  "needs fixup for AR_AN_TOP2 register\n");
=======
	if (AR_SREV_9300_20_OR_LATER(ah))
		ar9003_hw_attach_ops(ah);
	else
		ar9002_hw_attach_ops(ah);
>>>>>>> 67272440
}

/* Called for all hardware families */
static int __ath9k_hw_init(struct ath_hw *ah)
{
	struct ath_common *common = ath9k_hw_common(ah);
	int r = 0;

<<<<<<< HEAD
	if (common->bus_ops->ath_bus_type != ATH_USB) {
		if (!ath9k_hw_devid_supported(ah->hw_version.devid)) {
			ath_print(common, ATH_DBG_FATAL,
				  "Unsupported device ID: 0x%0x\n",
				  ah->hw_version.devid);
			return -EOPNOTSUPP;
		}
	}

	ath9k_hw_init_defaults(ah);
	ath9k_hw_init_config(ah);
=======
	if (ah->hw_version.devid == AR5416_AR9100_DEVID)
		ah->hw_version.macVersion = AR_SREV_VERSION_9100;
>>>>>>> 67272440

	if (!ath9k_hw_set_reset_reg(ah, ATH9K_RESET_POWER_ON)) {
		ath_print(common, ATH_DBG_FATAL,
			  "Couldn't reset chip\n");
		return -EIO;
	}

	ath9k_hw_init_defaults(ah);
	ath9k_hw_init_config(ah);

	ath9k_hw_attach_ops(ah);

	if (!ath9k_hw_setpower(ah, ATH9K_PM_AWAKE)) {
		ath_print(common, ATH_DBG_FATAL, "Couldn't wakeup chip\n");
		return -EIO;
	}

	if (ah->config.serialize_regmode == SER_REG_MODE_AUTO) {
		if (ah->hw_version.macVersion == AR_SREV_VERSION_5416_PCI ||
		    (AR_SREV_9280(ah) && !ah->is_pciexpress)) {
			ah->config.serialize_regmode =
				SER_REG_MODE_ON;
		} else {
			ah->config.serialize_regmode =
				SER_REG_MODE_OFF;
		}
	}

	ath_print(common, ATH_DBG_RESET, "serialize_regmode is %d\n",
		ah->config.serialize_regmode);

	if (AR_SREV_9285(ah) || AR_SREV_9271(ah))
		ah->config.max_txtrig_level = MAX_TX_FIFO_THRESHOLD >> 1;
	else
		ah->config.max_txtrig_level = MAX_TX_FIFO_THRESHOLD;

	if (!ath9k_hw_macversion_supported(ah)) {
		ath_print(common, ATH_DBG_FATAL,
			  "Mac Chip Rev 0x%02x.%x is not supported by "
			  "this driver\n", ah->hw_version.macVersion,
			  ah->hw_version.macRev);
		return -EOPNOTSUPP;
	}

	if (AR_SREV_9271(ah) || AR_SREV_9100(ah))
		ah->is_pciexpress = false;

	ah->hw_version.phyRev = REG_READ(ah, AR_PHY_CHIP_ID);
	ath9k_hw_init_cal_settings(ah);

	ah->ani_function = ATH9K_ANI_ALL;
	if (AR_SREV_9280_10_OR_LATER(ah) && !AR_SREV_9300_20_OR_LATER(ah))
		ah->ani_function &= ~ATH9K_ANI_NOISE_IMMUNITY_LEVEL;

	ath9k_hw_init_mode_regs(ah);

	if (ah->is_pciexpress)
		ath9k_hw_configpcipowersave(ah, 0, 0);
	else
		ath9k_hw_disablepcie(ah);

	if (!AR_SREV_9300_20_OR_LATER(ah))
		ar9002_hw_cck_chan14_spread(ah);

	r = ath9k_hw_post_init(ah);
	if (r)
		return r;

	ath9k_hw_init_mode_gain_regs(ah);
	r = ath9k_hw_fill_cap_info(ah);
	if (r)
		return r;

	r = ath9k_hw_init_macaddr(ah);
	if (r) {
		ath_print(common, ATH_DBG_FATAL,
			  "Failed to initialize MAC address\n");
		return r;
	}

	if (AR_SREV_9285(ah) || AR_SREV_9271(ah))
		ah->tx_trig_level = (AR_FTRIG_256B >> AR_FTRIG_S);
	else
		ah->tx_trig_level = (AR_FTRIG_512B >> AR_FTRIG_S);

	if (AR_SREV_9300_20_OR_LATER(ah))
		ar9003_hw_set_nf_limits(ah);

	ath9k_init_nfcal_hist_buffer(ah);

	common->state = ATH_HW_INITIALIZED;

	return 0;
}

int ath9k_hw_init(struct ath_hw *ah)
{
	int ret;
	struct ath_common *common = ath9k_hw_common(ah);

	/* These are all the AR5008/AR9001/AR9002 hardware family of chipsets */
	switch (ah->hw_version.devid) {
	case AR5416_DEVID_PCI:
	case AR5416_DEVID_PCIE:
	case AR5416_AR9100_DEVID:
	case AR9160_DEVID_PCI:
	case AR9280_DEVID_PCI:
	case AR9280_DEVID_PCIE:
	case AR9285_DEVID_PCIE:
	case AR9287_DEVID_PCI:
	case AR9287_DEVID_PCIE:
	case AR2427_DEVID_PCIE:
	case AR9300_DEVID_PCIE:
		break;
	default:
		if (common->bus_ops->ath_bus_type == ATH_USB)
			break;
		ath_print(common, ATH_DBG_FATAL,
			  "Hardware device ID 0x%04x not supported\n",
			  ah->hw_version.devid);
		return -EOPNOTSUPP;
	}

	ret = __ath9k_hw_init(ah);
	if (ret) {
		ath_print(common, ATH_DBG_FATAL,
			  "Unable to initialize hardware; "
			  "initialization status: %d\n", ret);
		return ret;
	}

	return 0;
}
EXPORT_SYMBOL(ath9k_hw_init);

static void ath9k_hw_init_qos(struct ath_hw *ah)
{
	ENABLE_REGWRITE_BUFFER(ah);

	REG_WRITE(ah, AR_MIC_QOS_CONTROL, 0x100aa);
	REG_WRITE(ah, AR_MIC_QOS_SELECT, 0x3210);

	REG_WRITE(ah, AR_QOS_NO_ACK,
		  SM(2, AR_QOS_NO_ACK_TWO_BIT) |
		  SM(5, AR_QOS_NO_ACK_BIT_OFF) |
		  SM(0, AR_QOS_NO_ACK_BYTE_OFF));

	REG_WRITE(ah, AR_TXOP_X, AR_TXOP_X_VAL);
	REG_WRITE(ah, AR_TXOP_0_3, 0xFFFFFFFF);
	REG_WRITE(ah, AR_TXOP_4_7, 0xFFFFFFFF);
	REG_WRITE(ah, AR_TXOP_8_11, 0xFFFFFFFF);
	REG_WRITE(ah, AR_TXOP_12_15, 0xFFFFFFFF);
<<<<<<< HEAD
=======

	REGWRITE_BUFFER_FLUSH(ah);
	DISABLE_REGWRITE_BUFFER(ah);
>>>>>>> 67272440
}

static void ath9k_hw_init_pll(struct ath_hw *ah,
			      struct ath9k_channel *chan)
{
	u32 pll = ath9k_hw_compute_pll_control(ah, chan);

	REG_WRITE(ah, AR_RTC_PLL_CONTROL, pll);

	/* Switch the core clock for ar9271 to 117Mhz */
	if (AR_SREV_9271(ah)) {
		udelay(500);
		REG_WRITE(ah, 0x50040, 0x304);
	}

	udelay(RTC_PLL_SETTLE_DELAY);

	REG_WRITE(ah, AR_RTC_SLEEP_CLK, AR_RTC_FORCE_DERIVED_CLK);
}

static void ath9k_hw_init_interrupt_masks(struct ath_hw *ah,
					  enum nl80211_iftype opmode)
{
	u32 imr_reg = AR_IMR_TXERR |
		AR_IMR_TXURN |
		AR_IMR_RXERR |
		AR_IMR_RXORN |
		AR_IMR_BCNMISC;

<<<<<<< HEAD
	if (ah->config.rx_intr_mitigation)
		imr_reg |= AR_IMR_RXINTM | AR_IMR_RXMINTR;
	else
		imr_reg |= AR_IMR_RXOK;

	imr_reg |= AR_IMR_TXOK;
=======
	if (AR_SREV_9300_20_OR_LATER(ah)) {
		imr_reg |= AR_IMR_RXOK_HP;
		if (ah->config.rx_intr_mitigation)
			imr_reg |= AR_IMR_RXINTM | AR_IMR_RXMINTR;
		else
			imr_reg |= AR_IMR_RXOK_LP;

	} else {
		if (ah->config.rx_intr_mitigation)
			imr_reg |= AR_IMR_RXINTM | AR_IMR_RXMINTR;
		else
			imr_reg |= AR_IMR_RXOK;
	}

	if (ah->config.tx_intr_mitigation)
		imr_reg |= AR_IMR_TXINTM | AR_IMR_TXMINTR;
	else
		imr_reg |= AR_IMR_TXOK;
>>>>>>> 67272440

	if (opmode == NL80211_IFTYPE_AP)
		imr_reg |= AR_IMR_MIB;

<<<<<<< HEAD
=======
	ENABLE_REGWRITE_BUFFER(ah);

>>>>>>> 67272440
	REG_WRITE(ah, AR_IMR, imr_reg);
	ah->imrs2_reg |= AR_IMR_S2_GTT;
	REG_WRITE(ah, AR_IMR_S2, ah->imrs2_reg);

	if (!AR_SREV_9100(ah)) {
		REG_WRITE(ah, AR_INTR_SYNC_CAUSE, 0xFFFFFFFF);
		REG_WRITE(ah, AR_INTR_SYNC_ENABLE, AR_INTR_SYNC_DEFAULT);
		REG_WRITE(ah, AR_INTR_SYNC_MASK, 0);
	}

	REGWRITE_BUFFER_FLUSH(ah);
	DISABLE_REGWRITE_BUFFER(ah);

	if (AR_SREV_9300_20_OR_LATER(ah)) {
		REG_WRITE(ah, AR_INTR_PRIO_ASYNC_ENABLE, 0);
		REG_WRITE(ah, AR_INTR_PRIO_ASYNC_MASK, 0);
		REG_WRITE(ah, AR_INTR_PRIO_SYNC_ENABLE, 0);
		REG_WRITE(ah, AR_INTR_PRIO_SYNC_MASK, 0);
	}
}

static void ath9k_hw_setslottime(struct ath_hw *ah, u32 us)
{
	u32 val = ath9k_hw_mac_to_clks(ah, us);
	val = min(val, (u32) 0xFFFF);
	REG_WRITE(ah, AR_D_GBL_IFS_SLOT, val);
}

static void ath9k_hw_set_ack_timeout(struct ath_hw *ah, u32 us)
{
	u32 val = ath9k_hw_mac_to_clks(ah, us);
	val = min(val, (u32) MS(0xFFFFFFFF, AR_TIME_OUT_ACK));
	REG_RMW_FIELD(ah, AR_TIME_OUT, AR_TIME_OUT_ACK, val);
}

static void ath9k_hw_set_cts_timeout(struct ath_hw *ah, u32 us)
{
	u32 val = ath9k_hw_mac_to_clks(ah, us);
	val = min(val, (u32) MS(0xFFFFFFFF, AR_TIME_OUT_CTS));
	REG_RMW_FIELD(ah, AR_TIME_OUT, AR_TIME_OUT_CTS, val);
}

static bool ath9k_hw_set_global_txtimeout(struct ath_hw *ah, u32 tu)
{
	if (tu > 0xFFFF) {
		ath_print(ath9k_hw_common(ah), ATH_DBG_XMIT,
			  "bad global tx timeout %u\n", tu);
		ah->globaltxtimeout = (u32) -1;
		return false;
	} else {
		REG_RMW_FIELD(ah, AR_GTXTO, AR_GTXTO_TIMEOUT_LIMIT, tu);
		ah->globaltxtimeout = tu;
		return true;
	}
}

void ath9k_hw_init_global_settings(struct ath_hw *ah)
{
	struct ieee80211_conf *conf = &ath9k_hw_common(ah)->hw->conf;
	int acktimeout;
	int slottime;
	int sifstime;

	ath_print(ath9k_hw_common(ah), ATH_DBG_RESET, "ah->misc_mode 0x%x\n",
		  ah->misc_mode);

	if (ah->misc_mode != 0)
		REG_WRITE(ah, AR_PCU_MISC,
			  REG_READ(ah, AR_PCU_MISC) | ah->misc_mode);

	if (conf->channel && conf->channel->band == IEEE80211_BAND_5GHZ)
		sifstime = 16;
	else
		sifstime = 10;

	/* As defined by IEEE 802.11-2007 17.3.8.6 */
	slottime = ah->slottime + 3 * ah->coverage_class;
	acktimeout = slottime + sifstime;

	/*
	 * Workaround for early ACK timeouts, add an offset to match the
	 * initval's 64us ack timeout value.
	 * This was initially only meant to work around an issue with delayed
	 * BA frames in some implementations, but it has been found to fix ACK
	 * timeout issues in other cases as well.
	 */
	if (conf->channel && conf->channel->band == IEEE80211_BAND_2GHZ)
		acktimeout += 64 - sifstime - ah->slottime;

	ath9k_hw_setslottime(ah, slottime);
	ath9k_hw_set_ack_timeout(ah, acktimeout);
	ath9k_hw_set_cts_timeout(ah, acktimeout);
	if (ah->globaltxtimeout != (u32) -1)
		ath9k_hw_set_global_txtimeout(ah, ah->globaltxtimeout);
}
EXPORT_SYMBOL(ath9k_hw_init_global_settings);

void ath9k_hw_deinit(struct ath_hw *ah)
{
	struct ath_common *common = ath9k_hw_common(ah);

	if (common->state < ATH_HW_INITIALIZED)
		goto free_hw;

	if (!AR_SREV_9100(ah))
		ath9k_hw_ani_disable(ah);

	ath9k_hw_setpower(ah, ATH9K_PM_FULL_SLEEP);

free_hw:
<<<<<<< HEAD
	if (!AR_SREV_9280_10_OR_LATER(ah))
		ath9k_hw_rf_free_ext_banks(ah);
=======
	ath9k_hw_rf_free_ext_banks(ah);
>>>>>>> 67272440
}
EXPORT_SYMBOL(ath9k_hw_deinit);

/*******/
/* INI */
/*******/

<<<<<<< HEAD
static void ath9k_hw_override_ini(struct ath_hw *ah,
				  struct ath9k_channel *chan)
{
	u32 val;

	/*
	 * Set the RX_ABORT and RX_DIS and clear if off only after
	 * RXE is set for MAC. This prevents frames with corrupted
	 * descriptor status.
	 */
	REG_SET_BIT(ah, AR_DIAG_SW, (AR_DIAG_RX_DIS | AR_DIAG_RX_ABORT));

	if (AR_SREV_9280_10_OR_LATER(ah)) {
		val = REG_READ(ah, AR_PCU_MISC_MODE2);

		if (!AR_SREV_9271(ah))
			val &= ~AR_PCU_MISC_MODE2_HWWAR1;

		if (AR_SREV_9287_10_OR_LATER(ah))
			val = val & (~AR_PCU_MISC_MODE2_HWWAR2);

		REG_WRITE(ah, AR_PCU_MISC_MODE2, val);
	}

	if (!AR_SREV_5416_20_OR_LATER(ah) ||
	    AR_SREV_9280_10_OR_LATER(ah))
		return;
	/*
	 * Disable BB clock gating
	 * Necessary to avoid issues on AR5416 2.0
	 */
	REG_WRITE(ah, 0x9800 + (651 << 2), 0x11);

	/*
	 * Disable RIFS search on some chips to avoid baseband
	 * hang issues.
	 */
	if (AR_SREV_9100(ah) || AR_SREV_9160(ah)) {
		val = REG_READ(ah, AR_PHY_HEAVY_CLIP_FACTOR_RIFS);
		val &= ~AR_PHY_RIFS_INIT_DELAY;
		REG_WRITE(ah, AR_PHY_HEAVY_CLIP_FACTOR_RIFS, val);
	}
}

static void ath9k_olc_init(struct ath_hw *ah)
{
	u32 i;

	if (OLC_FOR_AR9287_10_LATER) {
		REG_SET_BIT(ah, AR_PHY_TX_PWRCTRL9,
				AR_PHY_TX_PWRCTRL9_RES_DC_REMOVAL);
		ath9k_hw_analog_shift_rmw(ah, AR9287_AN_TXPC0,
				AR9287_AN_TXPC0_TXPCMODE,
				AR9287_AN_TXPC0_TXPCMODE_S,
				AR9287_AN_TXPC0_TXPCMODE_TEMPSENSE);
		udelay(100);
	} else {
		for (i = 0; i < AR9280_TX_GAIN_TABLE_SIZE; i++)
			ah->originalGain[i] =
				MS(REG_READ(ah, AR_PHY_TX_GAIN_TBL1 + i * 4),
						AR_PHY_TX_GAIN);
		ah->PDADCdelta = 0;
	}
}

static u32 ath9k_regd_get_ctl(struct ath_regulatory *reg,
			      struct ath9k_channel *chan)
=======
u32 ath9k_regd_get_ctl(struct ath_regulatory *reg, struct ath9k_channel *chan)
>>>>>>> 67272440
{
	u32 ctl = ath_regd_get_band_ctl(reg, chan->chan->band);

	if (IS_CHAN_B(chan))
		ctl |= CTL_11B;
	else if (IS_CHAN_G(chan))
		ctl |= CTL_11G;
	else
		ctl |= CTL_11A;

	return ctl;
}

<<<<<<< HEAD
static int ath9k_hw_process_ini(struct ath_hw *ah,
				struct ath9k_channel *chan)
{
	struct ath_regulatory *regulatory = ath9k_hw_regulatory(ah);
	int i, regWrites = 0;
	struct ieee80211_channel *channel = chan->chan;
	u32 modesIndex, freqIndex;

	switch (chan->chanmode) {
	case CHANNEL_A:
	case CHANNEL_A_HT20:
		modesIndex = 1;
		freqIndex = 1;
		break;
	case CHANNEL_A_HT40PLUS:
	case CHANNEL_A_HT40MINUS:
		modesIndex = 2;
		freqIndex = 1;
		break;
	case CHANNEL_G:
	case CHANNEL_G_HT20:
	case CHANNEL_B:
		modesIndex = 4;
		freqIndex = 2;
		break;
	case CHANNEL_G_HT40PLUS:
	case CHANNEL_G_HT40MINUS:
		modesIndex = 3;
		freqIndex = 2;
		break;

	default:
		return -EINVAL;
	}

	/* Set correct baseband to analog shift setting to access analog chips */
	REG_WRITE(ah, AR_PHY(0), 0x00000007);

	/* Write ADDAC shifts */
	REG_WRITE(ah, AR_PHY_ADC_SERIAL_CTL, AR_PHY_SEL_EXTERNAL_RADIO);
	ah->eep_ops->set_addac(ah, chan);

	if (AR_SREV_5416_22_OR_LATER(ah)) {
		REG_WRITE_ARRAY(&ah->iniAddac, 1, regWrites);
	} else {
		struct ar5416IniArray temp;
		u32 addacSize =
			sizeof(u32) * ah->iniAddac.ia_rows *
			ah->iniAddac.ia_columns;

		/* For AR5416 2.0/2.1 */
		memcpy(ah->addac5416_21,
		       ah->iniAddac.ia_array, addacSize);

		/* override CLKDRV value at [row, column] = [31, 1] */
		(ah->addac5416_21)[31 * ah->iniAddac.ia_columns + 1] = 0;

		temp.ia_array = ah->addac5416_21;
		temp.ia_columns = ah->iniAddac.ia_columns;
		temp.ia_rows = ah->iniAddac.ia_rows;
		REG_WRITE_ARRAY(&temp, 1, regWrites);
	}

	REG_WRITE(ah, AR_PHY_ADC_SERIAL_CTL, AR_PHY_SEL_INTERNAL_ADDAC);

	for (i = 0; i < ah->iniModes.ia_rows; i++) {
		u32 reg = INI_RA(&ah->iniModes, i, 0);
		u32 val = INI_RA(&ah->iniModes, i, modesIndex);

		if (reg == AR_AN_TOP2 && ah->need_an_top2_fixup)
			val &= ~AR_AN_TOP2_PWDCLKIND;

		REG_WRITE(ah, reg, val);

		if (reg >= 0x7800 && reg < 0x78a0
		    && ah->config.analog_shiftreg) {
			udelay(100);
		}

		DO_DELAY(regWrites);
	}

	if (AR_SREV_9280(ah) || AR_SREV_9287_10_OR_LATER(ah))
		REG_WRITE_ARRAY(&ah->iniModesRxGain, modesIndex, regWrites);

	if (AR_SREV_9280(ah) || AR_SREV_9285_12_OR_LATER(ah) ||
	    AR_SREV_9287_10_OR_LATER(ah))
		REG_WRITE_ARRAY(&ah->iniModesTxGain, modesIndex, regWrites);

	if (AR_SREV_9271_10(ah))
		REG_WRITE_ARRAY(&ah->iniModes_9271_1_0_only,
				modesIndex, regWrites);

	/* Write common array parameters */
	for (i = 0; i < ah->iniCommon.ia_rows; i++) {
		u32 reg = INI_RA(&ah->iniCommon, i, 0);
		u32 val = INI_RA(&ah->iniCommon, i, 1);

		REG_WRITE(ah, reg, val);

		if (reg >= 0x7800 && reg < 0x78a0
		    && ah->config.analog_shiftreg) {
			udelay(100);
		}

		DO_DELAY(regWrites);
	}

	if (AR_SREV_9271(ah)) {
		if (ah->eep_ops->get_eeprom(ah, EEP_TXGAIN_TYPE) == 1)
			REG_WRITE_ARRAY(&ah->iniModes_high_power_tx_gain_9271,
					modesIndex, regWrites);
		else
			REG_WRITE_ARRAY(&ah->iniModes_normal_power_tx_gain_9271,
					modesIndex, regWrites);
	}

	ath9k_hw_write_regs(ah, freqIndex, regWrites);

	if (AR_SREV_9280_20(ah) && IS_CHAN_A_5MHZ_SPACED(chan)) {
		REG_WRITE_ARRAY(&ah->iniModesAdditional, modesIndex,
				regWrites);
	}

	ath9k_hw_override_ini(ah, chan);
	ath9k_hw_set_regs(ah, chan);
	ath9k_hw_init_chain_masks(ah);

	if (OLC_FOR_AR9280_20_LATER)
		ath9k_olc_init(ah);

	/* Set TX power */
	ah->eep_ops->set_txpower(ah, chan,
				 ath9k_regd_get_ctl(regulatory, chan),
				 channel->max_antenna_gain * 2,
				 channel->max_power * 2,
				 min((u32) MAX_RATE_POWER,
				 (u32) regulatory->power_limit));

	/* Write analog registers */
	if (!ath9k_hw_set_rf_regs(ah, chan, freqIndex)) {
		ath_print(ath9k_hw_common(ah), ATH_DBG_FATAL,
			  "ar5416SetRfRegs failed\n");
		return -EIO;
	}

	return 0;
}

=======
>>>>>>> 67272440
/****************************************/
/* Reset and Channel Switching Routines */
/****************************************/

static inline void ath9k_hw_set_dma(struct ath_hw *ah)
{
	struct ath_common *common = ath9k_hw_common(ah);
	u32 regval;

	ENABLE_REGWRITE_BUFFER(ah);

	/*
	 * set AHB_MODE not to do cacheline prefetches
	*/
	if (!AR_SREV_9300_20_OR_LATER(ah)) {
		regval = REG_READ(ah, AR_AHB_MODE);
		REG_WRITE(ah, AR_AHB_MODE, regval | AR_AHB_PREFETCH_RD_EN);
	}

	/*
	 * let mac dma reads be in 128 byte chunks
	 */
	regval = REG_READ(ah, AR_TXCFG) & ~AR_TXCFG_DMASZ_MASK;
	REG_WRITE(ah, AR_TXCFG, regval | AR_TXCFG_DMASZ_128B);

	REGWRITE_BUFFER_FLUSH(ah);
	DISABLE_REGWRITE_BUFFER(ah);

	/*
	 * Restore TX Trigger Level to its pre-reset value.
	 * The initial value depends on whether aggregation is enabled, and is
	 * adjusted whenever underruns are detected.
	 */
	if (!AR_SREV_9300_20_OR_LATER(ah))
		REG_RMW_FIELD(ah, AR_TXCFG, AR_FTRIG, ah->tx_trig_level);

	ENABLE_REGWRITE_BUFFER(ah);

	/*
	 * let mac dma writes be in 128 byte chunks
	 */
	regval = REG_READ(ah, AR_RXCFG) & ~AR_RXCFG_DMASZ_MASK;
	REG_WRITE(ah, AR_RXCFG, regval | AR_RXCFG_DMASZ_128B);

	/*
	 * Setup receive FIFO threshold to hold off TX activities
	 */
	REG_WRITE(ah, AR_RXFIFO_CFG, 0x200);

	if (AR_SREV_9300_20_OR_LATER(ah)) {
		REG_RMW_FIELD(ah, AR_RXBP_THRESH, AR_RXBP_THRESH_HP, 0x1);
		REG_RMW_FIELD(ah, AR_RXBP_THRESH, AR_RXBP_THRESH_LP, 0x1);

		ath9k_hw_set_rx_bufsize(ah, common->rx_bufsize -
			ah->caps.rx_status_len);
	}

	/*
	 * reduce the number of usable entries in PCU TXBUF to avoid
	 * wrap around issues.
	 */
	if (AR_SREV_9285(ah)) {
		/* For AR9285 the number of Fifos are reduced to half.
		 * So set the usable tx buf size also to half to
		 * avoid data/delimiter underruns
		 */
		REG_WRITE(ah, AR_PCU_TXBUF_CTRL,
			  AR_9285_PCU_TXBUF_CTRL_USABLE_SIZE);
	} else if (!AR_SREV_9271(ah)) {
		REG_WRITE(ah, AR_PCU_TXBUF_CTRL,
			  AR_PCU_TXBUF_CTRL_USABLE_SIZE);
	}

	REGWRITE_BUFFER_FLUSH(ah);
	DISABLE_REGWRITE_BUFFER(ah);

	if (AR_SREV_9300_20_OR_LATER(ah))
		ath9k_hw_reset_txstatus_ring(ah);
}

static void ath9k_hw_set_operating_mode(struct ath_hw *ah, int opmode)
{
	u32 val;

	val = REG_READ(ah, AR_STA_ID1);
	val &= ~(AR_STA_ID1_STA_AP | AR_STA_ID1_ADHOC);
	switch (opmode) {
	case NL80211_IFTYPE_AP:
		REG_WRITE(ah, AR_STA_ID1, val | AR_STA_ID1_STA_AP
			  | AR_STA_ID1_KSRCH_MODE);
		REG_CLR_BIT(ah, AR_CFG, AR_CFG_AP_ADHOC_INDICATION);
		break;
	case NL80211_IFTYPE_ADHOC:
	case NL80211_IFTYPE_MESH_POINT:
		REG_WRITE(ah, AR_STA_ID1, val | AR_STA_ID1_ADHOC
			  | AR_STA_ID1_KSRCH_MODE);
		REG_SET_BIT(ah, AR_CFG, AR_CFG_AP_ADHOC_INDICATION);
		break;
	case NL80211_IFTYPE_STATION:
	case NL80211_IFTYPE_MONITOR:
		REG_WRITE(ah, AR_STA_ID1, val | AR_STA_ID1_KSRCH_MODE);
		break;
	}
}

void ath9k_hw_get_delta_slope_vals(struct ath_hw *ah, u32 coef_scaled,
				   u32 *coef_mantissa, u32 *coef_exponent)
{
	u32 coef_exp, coef_man;

	for (coef_exp = 31; coef_exp > 0; coef_exp--)
		if ((coef_scaled >> coef_exp) & 0x1)
			break;

	coef_exp = 14 - (coef_exp - COEF_SCALE_S);

	coef_man = coef_scaled + (1 << (COEF_SCALE_S - coef_exp - 1));

	*coef_mantissa = coef_man >> (COEF_SCALE_S - coef_exp);
	*coef_exponent = coef_exp - 16;
}

static bool ath9k_hw_set_reset(struct ath_hw *ah, int type)
{
	u32 rst_flags;
	u32 tmpReg;

	if (AR_SREV_9100(ah)) {
		u32 val = REG_READ(ah, AR_RTC_DERIVED_CLK);
		val &= ~AR_RTC_DERIVED_CLK_PERIOD;
		val |= SM(1, AR_RTC_DERIVED_CLK_PERIOD);
		REG_WRITE(ah, AR_RTC_DERIVED_CLK, val);
		(void)REG_READ(ah, AR_RTC_DERIVED_CLK);
	}

	ENABLE_REGWRITE_BUFFER(ah);

	REG_WRITE(ah, AR_RTC_FORCE_WAKE, AR_RTC_FORCE_WAKE_EN |
		  AR_RTC_FORCE_WAKE_ON_INT);

	if (AR_SREV_9100(ah)) {
		rst_flags = AR_RTC_RC_MAC_WARM | AR_RTC_RC_MAC_COLD |
			AR_RTC_RC_COLD_RESET | AR_RTC_RC_WARM_RESET;
	} else {
		tmpReg = REG_READ(ah, AR_INTR_SYNC_CAUSE);
		if (tmpReg &
		    (AR_INTR_SYNC_LOCAL_TIMEOUT |
		     AR_INTR_SYNC_RADM_CPL_TIMEOUT)) {
			u32 val;
			REG_WRITE(ah, AR_INTR_SYNC_ENABLE, 0);

			val = AR_RC_HOSTIF;
			if (!AR_SREV_9300_20_OR_LATER(ah))
				val |= AR_RC_AHB;
			REG_WRITE(ah, AR_RC, val);

		} else if (!AR_SREV_9300_20_OR_LATER(ah))
			REG_WRITE(ah, AR_RC, AR_RC_AHB);

		rst_flags = AR_RTC_RC_MAC_WARM;
		if (type == ATH9K_RESET_COLD)
			rst_flags |= AR_RTC_RC_MAC_COLD;
	}

	REG_WRITE(ah, AR_RTC_RC, rst_flags);

	REGWRITE_BUFFER_FLUSH(ah);
	DISABLE_REGWRITE_BUFFER(ah);

	udelay(50);

	REG_WRITE(ah, AR_RTC_RC, 0);
	if (!ath9k_hw_wait(ah, AR_RTC_RC, AR_RTC_RC_M, 0, AH_WAIT_TIMEOUT)) {
		ath_print(ath9k_hw_common(ah), ATH_DBG_RESET,
			  "RTC stuck in MAC reset\n");
		return false;
	}

	if (!AR_SREV_9100(ah))
		REG_WRITE(ah, AR_RC, 0);

	if (AR_SREV_9100(ah))
		udelay(50);

	return true;
}

static bool ath9k_hw_set_reset_power_on(struct ath_hw *ah)
{
	ENABLE_REGWRITE_BUFFER(ah);

	REG_WRITE(ah, AR_RTC_FORCE_WAKE, AR_RTC_FORCE_WAKE_EN |
		  AR_RTC_FORCE_WAKE_ON_INT);

	if (!AR_SREV_9100(ah) && !AR_SREV_9300_20_OR_LATER(ah))
		REG_WRITE(ah, AR_RC, AR_RC_AHB);

	REG_WRITE(ah, AR_RTC_RESET, 0);

	REGWRITE_BUFFER_FLUSH(ah);
	DISABLE_REGWRITE_BUFFER(ah);

	if (!AR_SREV_9300_20_OR_LATER(ah))
		udelay(2);

	if (!AR_SREV_9100(ah) && !AR_SREV_9300_20_OR_LATER(ah))
		REG_WRITE(ah, AR_RC, 0);

	REG_WRITE(ah, AR_RTC_RESET, 1);

	if (!ath9k_hw_wait(ah,
			   AR_RTC_STATUS,
			   AR_RTC_STATUS_M,
			   AR_RTC_STATUS_ON,
			   AH_WAIT_TIMEOUT)) {
		ath_print(ath9k_hw_common(ah), ATH_DBG_RESET,
			  "RTC not waking up\n");
		return false;
	}

	ath9k_hw_read_revisions(ah);

	return ath9k_hw_set_reset(ah, ATH9K_RESET_WARM);
}

static bool ath9k_hw_set_reset_reg(struct ath_hw *ah, u32 type)
{
	REG_WRITE(ah, AR_RTC_FORCE_WAKE,
		  AR_RTC_FORCE_WAKE_EN | AR_RTC_FORCE_WAKE_ON_INT);

	switch (type) {
	case ATH9K_RESET_POWER_ON:
		return ath9k_hw_set_reset_power_on(ah);
	case ATH9K_RESET_WARM:
	case ATH9K_RESET_COLD:
		return ath9k_hw_set_reset(ah, type);
	default:
		return false;
	}
}

static bool ath9k_hw_chip_reset(struct ath_hw *ah,
				struct ath9k_channel *chan)
{
	if (AR_SREV_9280(ah) && ah->eep_ops->get_eeprom(ah, EEP_OL_PWRCTRL)) {
		if (!ath9k_hw_set_reset_reg(ah, ATH9K_RESET_POWER_ON))
			return false;
	} else if (!ath9k_hw_set_reset_reg(ah, ATH9K_RESET_WARM))
		return false;

	if (!ath9k_hw_setpower(ah, ATH9K_PM_AWAKE))
		return false;

	ah->chip_fullsleep = false;
	ath9k_hw_init_pll(ah, chan);
	ath9k_hw_set_rfmode(ah, chan);

	return true;
}

static bool ath9k_hw_channel_change(struct ath_hw *ah,
				    struct ath9k_channel *chan)
{
	struct ath_regulatory *regulatory = ath9k_hw_regulatory(ah);
	struct ath_common *common = ath9k_hw_common(ah);
	struct ieee80211_channel *channel = chan->chan;
	u32 qnum;
	int r;

	for (qnum = 0; qnum < AR_NUM_QCU; qnum++) {
		if (ath9k_hw_numtxpending(ah, qnum)) {
			ath_print(common, ATH_DBG_QUEUE,
				  "Transmit frames pending on "
				  "queue %d\n", qnum);
			return false;
		}
	}

	if (!ath9k_hw_rfbus_req(ah)) {
		ath_print(common, ATH_DBG_FATAL,
			  "Could not kill baseband RX\n");
		return false;
	}

	ath9k_hw_set_channel_regs(ah, chan);

	r = ath9k_hw_rf_set_freq(ah, chan);
	if (r) {
		ath_print(common, ATH_DBG_FATAL,
			  "Failed to set channel\n");
		return false;
	}

	ah->eep_ops->set_txpower(ah, chan,
			     ath9k_regd_get_ctl(regulatory, chan),
			     channel->max_antenna_gain * 2,
			     channel->max_power * 2,
			     min((u32) MAX_RATE_POWER,
			     (u32) regulatory->power_limit));

	ath9k_hw_rfbus_done(ah);

	if (IS_CHAN_OFDM(chan) || IS_CHAN_HT(chan))
		ath9k_hw_set_delta_slope(ah, chan);

	ath9k_hw_spur_mitigate_freq(ah, chan);

	if (!chan->oneTimeCalsDone)
		chan->oneTimeCalsDone = true;

	return true;
}

bool ath9k_hw_check_alive(struct ath_hw *ah)
{
	int count = 50;
	u32 reg;

	if (AR_SREV_9285_10_OR_LATER(ah))
		return true;

	do {
		reg = REG_READ(ah, AR_OBS_BUS_1);

		if ((reg & 0x7E7FFFEF) == 0x00702400)
			continue;

		switch (reg & 0x7E000B00) {
		case 0x1E000000:
		case 0x52000B00:
		case 0x18000B00:
			continue;
		default:
			return true;
		}
	} while (count-- > 0);

	return false;
}
EXPORT_SYMBOL(ath9k_hw_check_alive);

int ath9k_hw_reset(struct ath_hw *ah, struct ath9k_channel *chan,
		    bool bChannelChange)
{
	struct ath_common *common = ath9k_hw_common(ah);
	u32 saveLedState;
	struct ath9k_channel *curchan = ah->curchan;
	u32 saveDefAntenna;
	u32 macStaId1;
	u64 tsf = 0;
	int i, r;

	ah->txchainmask = common->tx_chainmask;
	ah->rxchainmask = common->rx_chainmask;

	if (!ah->chip_fullsleep) {
		ath9k_hw_abortpcurecv(ah);
		if (!ath9k_hw_stopdmarecv(ah))
			ath_print(common, ATH_DBG_XMIT,
				"Failed to stop receive dma\n");
	}

	if (!ath9k_hw_setpower(ah, ATH9K_PM_AWAKE))
		return -EIO;

	if (curchan && !ah->chip_fullsleep)
		ath9k_hw_getnf(ah, curchan);

	if (bChannelChange &&
	    (ah->chip_fullsleep != true) &&
	    (ah->curchan != NULL) &&
	    (chan->channel != ah->curchan->channel) &&
	    ((chan->channelFlags & CHANNEL_ALL) ==
	     (ah->curchan->channelFlags & CHANNEL_ALL)) &&
	     !(AR_SREV_9280(ah) || IS_CHAN_A_5MHZ_SPACED(chan) ||
	     IS_CHAN_A_5MHZ_SPACED(ah->curchan))) {

		if (ath9k_hw_channel_change(ah, chan)) {
			ath9k_hw_loadnf(ah, ah->curchan);
			ath9k_hw_start_nfcal(ah);
			return 0;
		}
	}

	saveDefAntenna = REG_READ(ah, AR_DEF_ANTENNA);
	if (saveDefAntenna == 0)
		saveDefAntenna = 1;

	macStaId1 = REG_READ(ah, AR_STA_ID1) & AR_STA_ID1_BASE_RATE_11B;

	/* For chips on which RTC reset is done, save TSF before it gets cleared */
	if (AR_SREV_9280(ah) && ah->eep_ops->get_eeprom(ah, EEP_OL_PWRCTRL))
		tsf = ath9k_hw_gettsf64(ah);

	saveLedState = REG_READ(ah, AR_CFG_LED) &
		(AR_CFG_LED_ASSOC_CTL | AR_CFG_LED_MODE_SEL |
		 AR_CFG_LED_BLINK_THRESH_SEL | AR_CFG_LED_BLINK_SLOW);

	ath9k_hw_mark_phy_inactive(ah);

	/* Only required on the first reset */
	if (AR_SREV_9271(ah) && ah->htc_reset_init) {
		REG_WRITE(ah,
			  AR9271_RESET_POWER_DOWN_CONTROL,
			  AR9271_RADIO_RF_RST);
		udelay(50);
	}

	if (!ath9k_hw_chip_reset(ah, chan)) {
		ath_print(common, ATH_DBG_FATAL, "Chip reset failed\n");
		return -EINVAL;
	}

	/* Only required on the first reset */
	if (AR_SREV_9271(ah) && ah->htc_reset_init) {
		ah->htc_reset_init = false;
		REG_WRITE(ah,
			  AR9271_RESET_POWER_DOWN_CONTROL,
			  AR9271_GATE_MAC_CTL);
		udelay(50);
	}

	/* Restore TSF */
	if (tsf && AR_SREV_9280(ah) && ah->eep_ops->get_eeprom(ah, EEP_OL_PWRCTRL))
		ath9k_hw_settsf64(ah, tsf);

	if (AR_SREV_9280_10_OR_LATER(ah))
		REG_SET_BIT(ah, AR_GPIO_INPUT_EN_VAL, AR_GPIO_JTAG_DISABLE);

	r = ath9k_hw_process_ini(ah, chan);
	if (r)
		return r;

	/* Setup MFP options for CCMP */
	if (AR_SREV_9280_20_OR_LATER(ah)) {
		/* Mask Retry(b11), PwrMgt(b12), MoreData(b13) to 0 in mgmt
		 * frames when constructing CCMP AAD. */
		REG_RMW_FIELD(ah, AR_AES_MUTE_MASK1, AR_AES_MUTE_MASK1_FC_MGMT,
			      0xc7ff);
		ah->sw_mgmt_crypto = false;
	} else if (AR_SREV_9160_10_OR_LATER(ah)) {
		/* Disable hardware crypto for management frames */
		REG_CLR_BIT(ah, AR_PCU_MISC_MODE2,
			    AR_PCU_MISC_MODE2_MGMT_CRYPTO_ENABLE);
		REG_SET_BIT(ah, AR_PCU_MISC_MODE2,
			    AR_PCU_MISC_MODE2_NO_CRYPTO_FOR_NON_DATA_PKT);
		ah->sw_mgmt_crypto = true;
	} else
		ah->sw_mgmt_crypto = true;

	if (IS_CHAN_OFDM(chan) || IS_CHAN_HT(chan))
		ath9k_hw_set_delta_slope(ah, chan);

	ath9k_hw_spur_mitigate_freq(ah, chan);
	ah->eep_ops->set_board_values(ah, chan);

	ath9k_hw_set_operating_mode(ah, ah->opmode);

	ENABLE_REGWRITE_BUFFER(ah);

	REG_WRITE(ah, AR_STA_ID0, get_unaligned_le32(common->macaddr));
	REG_WRITE(ah, AR_STA_ID1, get_unaligned_le16(common->macaddr + 4)
		  | macStaId1
		  | AR_STA_ID1_RTS_USE_DEF
		  | (ah->config.
		     ack_6mb ? AR_STA_ID1_ACKCTS_6MB : 0)
		  | ah->sta_id1_defaults);
	ath_hw_setbssidmask(common);
	REG_WRITE(ah, AR_DEF_ANTENNA, saveDefAntenna);
	ath9k_hw_write_associd(ah);
	REG_WRITE(ah, AR_ISR, ~0);
	REG_WRITE(ah, AR_RSSI_THR, INIT_RSSI_THR);

	REGWRITE_BUFFER_FLUSH(ah);
	DISABLE_REGWRITE_BUFFER(ah);

	r = ath9k_hw_rf_set_freq(ah, chan);
	if (r)
		return r;

	ENABLE_REGWRITE_BUFFER(ah);

	for (i = 0; i < AR_NUM_DCU; i++)
		REG_WRITE(ah, AR_DQCUMASK(i), 1 << i);

	REGWRITE_BUFFER_FLUSH(ah);
	DISABLE_REGWRITE_BUFFER(ah);

	ah->intr_txqs = 0;
	for (i = 0; i < ah->caps.total_queues; i++)
		ath9k_hw_resettxqueue(ah, i);

	ath9k_hw_init_interrupt_masks(ah, ah->opmode);
	ath9k_hw_init_qos(ah);

	if (ah->caps.hw_caps & ATH9K_HW_CAP_RFSILENT)
		ath9k_enable_rfkill(ah);

	ath9k_hw_init_global_settings(ah);

	if (!AR_SREV_9300_20_OR_LATER(ah)) {
		ar9002_hw_enable_async_fifo(ah);
		ar9002_hw_enable_wep_aggregation(ah);
	}

	REG_WRITE(ah, AR_STA_ID1,
		  REG_READ(ah, AR_STA_ID1) | AR_STA_ID1_PRESERVE_SEQNUM);

	ath9k_hw_set_dma(ah);

	REG_WRITE(ah, AR_OBS, 8);

	if (ah->config.rx_intr_mitigation) {
		REG_RMW_FIELD(ah, AR_RIMT, AR_RIMT_LAST, 500);
		REG_RMW_FIELD(ah, AR_RIMT, AR_RIMT_FIRST, 2000);
	}

	if (ah->config.tx_intr_mitigation) {
		REG_RMW_FIELD(ah, AR_TIMT, AR_TIMT_LAST, 300);
		REG_RMW_FIELD(ah, AR_TIMT, AR_TIMT_FIRST, 750);
	}

	ath9k_hw_init_bb(ah, chan);

	if (!ath9k_hw_init_cal(ah, chan))
		return -EIO;

	ENABLE_REGWRITE_BUFFER(ah);

	ath9k_hw_restore_chainmask(ah);
	REG_WRITE(ah, AR_CFG_LED, saveLedState | AR_CFG_SCLK_32KHZ);

	REGWRITE_BUFFER_FLUSH(ah);
	DISABLE_REGWRITE_BUFFER(ah);

	/*
	 * For big endian systems turn on swapping for descriptors
	 */
	if (AR_SREV_9100(ah)) {
		u32 mask;
		mask = REG_READ(ah, AR_CFG);
		if (mask & (AR_CFG_SWRB | AR_CFG_SWTB | AR_CFG_SWRG)) {
			ath_print(common, ATH_DBG_RESET,
				"CFG Byte Swap Set 0x%x\n", mask);
		} else {
			mask =
				INIT_CONFIG_STATUS | AR_CFG_SWRB | AR_CFG_SWTB;
			REG_WRITE(ah, AR_CFG, mask);
			ath_print(common, ATH_DBG_RESET,
				"Setting CFG 0x%x\n", REG_READ(ah, AR_CFG));
		}
	} else {
		/* Configure AR9271 target WLAN */
                if (AR_SREV_9271(ah))
			REG_WRITE(ah, AR_CFG, AR_CFG_SWRB | AR_CFG_SWTB);
#ifdef __BIG_ENDIAN
                else
			REG_WRITE(ah, AR_CFG, AR_CFG_SWTD | AR_CFG_SWRD);
#endif
	}

	if (ah->btcoex_hw.enabled)
		ath9k_hw_btcoex_enable(ah);

	if (AR_SREV_9300_20_OR_LATER(ah)) {
		ath9k_hw_loadnf(ah, curchan);
		ath9k_hw_start_nfcal(ah);
	}

	return 0;
}
EXPORT_SYMBOL(ath9k_hw_reset);

/************************/
/* Key Cache Management */
/************************/

bool ath9k_hw_keyreset(struct ath_hw *ah, u16 entry)
{
	u32 keyType;

	if (entry >= ah->caps.keycache_size) {
		ath_print(ath9k_hw_common(ah), ATH_DBG_FATAL,
			  "keychache entry %u out of range\n", entry);
		return false;
	}

	keyType = REG_READ(ah, AR_KEYTABLE_TYPE(entry));

	REG_WRITE(ah, AR_KEYTABLE_KEY0(entry), 0);
	REG_WRITE(ah, AR_KEYTABLE_KEY1(entry), 0);
	REG_WRITE(ah, AR_KEYTABLE_KEY2(entry), 0);
	REG_WRITE(ah, AR_KEYTABLE_KEY3(entry), 0);
	REG_WRITE(ah, AR_KEYTABLE_KEY4(entry), 0);
	REG_WRITE(ah, AR_KEYTABLE_TYPE(entry), AR_KEYTABLE_TYPE_CLR);
	REG_WRITE(ah, AR_KEYTABLE_MAC0(entry), 0);
	REG_WRITE(ah, AR_KEYTABLE_MAC1(entry), 0);

	if (keyType == AR_KEYTABLE_TYPE_TKIP && ATH9K_IS_MIC_ENABLED(ah)) {
		u16 micentry = entry + 64;

		REG_WRITE(ah, AR_KEYTABLE_KEY0(micentry), 0);
		REG_WRITE(ah, AR_KEYTABLE_KEY1(micentry), 0);
		REG_WRITE(ah, AR_KEYTABLE_KEY2(micentry), 0);
		REG_WRITE(ah, AR_KEYTABLE_KEY3(micentry), 0);

	}

	return true;
}
EXPORT_SYMBOL(ath9k_hw_keyreset);

bool ath9k_hw_keysetmac(struct ath_hw *ah, u16 entry, const u8 *mac)
{
	u32 macHi, macLo;

	if (entry >= ah->caps.keycache_size) {
		ath_print(ath9k_hw_common(ah), ATH_DBG_FATAL,
			  "keychache entry %u out of range\n", entry);
		return false;
	}

	if (mac != NULL) {
		macHi = (mac[5] << 8) | mac[4];
		macLo = (mac[3] << 24) |
			(mac[2] << 16) |
			(mac[1] << 8) |
			mac[0];
		macLo >>= 1;
		macLo |= (macHi & 1) << 31;
		macHi >>= 1;
	} else {
		macLo = macHi = 0;
	}
	REG_WRITE(ah, AR_KEYTABLE_MAC0(entry), macLo);
	REG_WRITE(ah, AR_KEYTABLE_MAC1(entry), macHi | AR_KEYTABLE_VALID);

	return true;
}
EXPORT_SYMBOL(ath9k_hw_keysetmac);

bool ath9k_hw_set_keycache_entry(struct ath_hw *ah, u16 entry,
				 const struct ath9k_keyval *k,
				 const u8 *mac)
{
	const struct ath9k_hw_capabilities *pCap = &ah->caps;
	struct ath_common *common = ath9k_hw_common(ah);
	u32 key0, key1, key2, key3, key4;
	u32 keyType;

	if (entry >= pCap->keycache_size) {
		ath_print(common, ATH_DBG_FATAL,
			  "keycache entry %u out of range\n", entry);
		return false;
	}

	switch (k->kv_type) {
	case ATH9K_CIPHER_AES_OCB:
		keyType = AR_KEYTABLE_TYPE_AES;
		break;
	case ATH9K_CIPHER_AES_CCM:
		if (!(pCap->hw_caps & ATH9K_HW_CAP_CIPHER_AESCCM)) {
			ath_print(common, ATH_DBG_ANY,
				  "AES-CCM not supported by mac rev 0x%x\n",
				  ah->hw_version.macRev);
			return false;
		}
		keyType = AR_KEYTABLE_TYPE_CCM;
		break;
	case ATH9K_CIPHER_TKIP:
		keyType = AR_KEYTABLE_TYPE_TKIP;
		if (ATH9K_IS_MIC_ENABLED(ah)
		    && entry + 64 >= pCap->keycache_size) {
			ath_print(common, ATH_DBG_ANY,
				  "entry %u inappropriate for TKIP\n", entry);
			return false;
		}
		break;
	case ATH9K_CIPHER_WEP:
		if (k->kv_len < WLAN_KEY_LEN_WEP40) {
			ath_print(common, ATH_DBG_ANY,
				  "WEP key length %u too small\n", k->kv_len);
			return false;
		}
		if (k->kv_len <= WLAN_KEY_LEN_WEP40)
			keyType = AR_KEYTABLE_TYPE_40;
		else if (k->kv_len <= WLAN_KEY_LEN_WEP104)
			keyType = AR_KEYTABLE_TYPE_104;
		else
			keyType = AR_KEYTABLE_TYPE_128;
		break;
	case ATH9K_CIPHER_CLR:
		keyType = AR_KEYTABLE_TYPE_CLR;
		break;
	default:
		ath_print(common, ATH_DBG_FATAL,
			  "cipher %u not supported\n", k->kv_type);
		return false;
	}

	key0 = get_unaligned_le32(k->kv_val + 0);
	key1 = get_unaligned_le16(k->kv_val + 4);
	key2 = get_unaligned_le32(k->kv_val + 6);
	key3 = get_unaligned_le16(k->kv_val + 10);
	key4 = get_unaligned_le32(k->kv_val + 12);
	if (k->kv_len <= WLAN_KEY_LEN_WEP104)
		key4 &= 0xff;

	/*
	 * Note: Key cache registers access special memory area that requires
	 * two 32-bit writes to actually update the values in the internal
	 * memory. Consequently, the exact order and pairs used here must be
	 * maintained.
	 */

	if (keyType == AR_KEYTABLE_TYPE_TKIP && ATH9K_IS_MIC_ENABLED(ah)) {
		u16 micentry = entry + 64;

		/*
		 * Write inverted key[47:0] first to avoid Michael MIC errors
		 * on frames that could be sent or received at the same time.
		 * The correct key will be written in the end once everything
		 * else is ready.
		 */
		REG_WRITE(ah, AR_KEYTABLE_KEY0(entry), ~key0);
		REG_WRITE(ah, AR_KEYTABLE_KEY1(entry), ~key1);

		/* Write key[95:48] */
		REG_WRITE(ah, AR_KEYTABLE_KEY2(entry), key2);
		REG_WRITE(ah, AR_KEYTABLE_KEY3(entry), key3);

		/* Write key[127:96] and key type */
		REG_WRITE(ah, AR_KEYTABLE_KEY4(entry), key4);
		REG_WRITE(ah, AR_KEYTABLE_TYPE(entry), keyType);

		/* Write MAC address for the entry */
		(void) ath9k_hw_keysetmac(ah, entry, mac);

		if (ah->misc_mode & AR_PCU_MIC_NEW_LOC_ENA) {
			/*
			 * TKIP uses two key cache entries:
			 * Michael MIC TX/RX keys in the same key cache entry
			 * (idx = main index + 64):
			 * key0 [31:0] = RX key [31:0]
			 * key1 [15:0] = TX key [31:16]
			 * key1 [31:16] = reserved
			 * key2 [31:0] = RX key [63:32]
			 * key3 [15:0] = TX key [15:0]
			 * key3 [31:16] = reserved
			 * key4 [31:0] = TX key [63:32]
			 */
			u32 mic0, mic1, mic2, mic3, mic4;

			mic0 = get_unaligned_le32(k->kv_mic + 0);
			mic2 = get_unaligned_le32(k->kv_mic + 4);
			mic1 = get_unaligned_le16(k->kv_txmic + 2) & 0xffff;
			mic3 = get_unaligned_le16(k->kv_txmic + 0) & 0xffff;
			mic4 = get_unaligned_le32(k->kv_txmic + 4);

			/* Write RX[31:0] and TX[31:16] */
			REG_WRITE(ah, AR_KEYTABLE_KEY0(micentry), mic0);
			REG_WRITE(ah, AR_KEYTABLE_KEY1(micentry), mic1);

			/* Write RX[63:32] and TX[15:0] */
			REG_WRITE(ah, AR_KEYTABLE_KEY2(micentry), mic2);
			REG_WRITE(ah, AR_KEYTABLE_KEY3(micentry), mic3);

			/* Write TX[63:32] and keyType(reserved) */
			REG_WRITE(ah, AR_KEYTABLE_KEY4(micentry), mic4);
			REG_WRITE(ah, AR_KEYTABLE_TYPE(micentry),
				  AR_KEYTABLE_TYPE_CLR);

		} else {
			/*
			 * TKIP uses four key cache entries (two for group
			 * keys):
			 * Michael MIC TX/RX keys are in different key cache
			 * entries (idx = main index + 64 for TX and
			 * main index + 32 + 96 for RX):
			 * key0 [31:0] = TX/RX MIC key [31:0]
			 * key1 [31:0] = reserved
			 * key2 [31:0] = TX/RX MIC key [63:32]
			 * key3 [31:0] = reserved
			 * key4 [31:0] = reserved
			 *
			 * Upper layer code will call this function separately
			 * for TX and RX keys when these registers offsets are
			 * used.
			 */
			u32 mic0, mic2;

			mic0 = get_unaligned_le32(k->kv_mic + 0);
			mic2 = get_unaligned_le32(k->kv_mic + 4);

			/* Write MIC key[31:0] */
			REG_WRITE(ah, AR_KEYTABLE_KEY0(micentry), mic0);
			REG_WRITE(ah, AR_KEYTABLE_KEY1(micentry), 0);

			/* Write MIC key[63:32] */
			REG_WRITE(ah, AR_KEYTABLE_KEY2(micentry), mic2);
			REG_WRITE(ah, AR_KEYTABLE_KEY3(micentry), 0);

			/* Write TX[63:32] and keyType(reserved) */
			REG_WRITE(ah, AR_KEYTABLE_KEY4(micentry), 0);
			REG_WRITE(ah, AR_KEYTABLE_TYPE(micentry),
				  AR_KEYTABLE_TYPE_CLR);
		}

		/* MAC address registers are reserved for the MIC entry */
		REG_WRITE(ah, AR_KEYTABLE_MAC0(micentry), 0);
		REG_WRITE(ah, AR_KEYTABLE_MAC1(micentry), 0);

		/*
		 * Write the correct (un-inverted) key[47:0] last to enable
		 * TKIP now that all other registers are set with correct
		 * values.
		 */
		REG_WRITE(ah, AR_KEYTABLE_KEY0(entry), key0);
		REG_WRITE(ah, AR_KEYTABLE_KEY1(entry), key1);
	} else {
		/* Write key[47:0] */
		REG_WRITE(ah, AR_KEYTABLE_KEY0(entry), key0);
		REG_WRITE(ah, AR_KEYTABLE_KEY1(entry), key1);

		/* Write key[95:48] */
		REG_WRITE(ah, AR_KEYTABLE_KEY2(entry), key2);
		REG_WRITE(ah, AR_KEYTABLE_KEY3(entry), key3);

		/* Write key[127:96] and key type */
		REG_WRITE(ah, AR_KEYTABLE_KEY4(entry), key4);
		REG_WRITE(ah, AR_KEYTABLE_TYPE(entry), keyType);

		/* Write MAC address for the entry */
		(void) ath9k_hw_keysetmac(ah, entry, mac);
	}

	return true;
}
EXPORT_SYMBOL(ath9k_hw_set_keycache_entry);

bool ath9k_hw_keyisvalid(struct ath_hw *ah, u16 entry)
{
	if (entry < ah->caps.keycache_size) {
		u32 val = REG_READ(ah, AR_KEYTABLE_MAC1(entry));
		if (val & AR_KEYTABLE_VALID)
			return true;
	}
	return false;
}
EXPORT_SYMBOL(ath9k_hw_keyisvalid);

/******************************/
/* Power Management (Chipset) */
/******************************/

/*
 * Notify Power Mgt is disabled in self-generated frames.
 * If requested, force chip to sleep.
 */
static void ath9k_set_power_sleep(struct ath_hw *ah, int setChip)
{
	REG_SET_BIT(ah, AR_STA_ID1, AR_STA_ID1_PWR_SAV);
	if (setChip) {
		/*
		 * Clear the RTC force wake bit to allow the
		 * mac to go to sleep.
		 */
		REG_CLR_BIT(ah, AR_RTC_FORCE_WAKE,
			    AR_RTC_FORCE_WAKE_EN);
		if (!AR_SREV_9100(ah) && !AR_SREV_9300_20_OR_LATER(ah))
			REG_WRITE(ah, AR_RC, AR_RC_AHB | AR_RC_HOSTIF);

<<<<<<< HEAD
=======
		/* Shutdown chip. Active low */
>>>>>>> 67272440
		if (!AR_SREV_5416(ah) && !AR_SREV_9271(ah))
			REG_CLR_BIT(ah, (AR_RTC_RESET),
				    AR_RTC_RESET_EN);
	}
}

/*
 * Notify Power Management is enabled in self-generating
 * frames. If request, set power mode of chip to
 * auto/normal.  Duration in units of 128us (1/8 TU).
 */
static void ath9k_set_power_network_sleep(struct ath_hw *ah, int setChip)
{
	REG_SET_BIT(ah, AR_STA_ID1, AR_STA_ID1_PWR_SAV);
	if (setChip) {
		struct ath9k_hw_capabilities *pCap = &ah->caps;

		if (!(pCap->hw_caps & ATH9K_HW_CAP_AUTOSLEEP)) {
			/* Set WakeOnInterrupt bit; clear ForceWake bit */
			REG_WRITE(ah, AR_RTC_FORCE_WAKE,
				  AR_RTC_FORCE_WAKE_ON_INT);
		} else {
			/*
			 * Clear the RTC force wake bit to allow the
			 * mac to go to sleep.
			 */
			REG_CLR_BIT(ah, AR_RTC_FORCE_WAKE,
				    AR_RTC_FORCE_WAKE_EN);
		}
	}
}

static bool ath9k_hw_set_power_awake(struct ath_hw *ah, int setChip)
{
	u32 val;
	int i;

	if (setChip) {
		if ((REG_READ(ah, AR_RTC_STATUS) &
		     AR_RTC_STATUS_M) == AR_RTC_STATUS_SHUTDOWN) {
			if (ath9k_hw_set_reset_reg(ah,
					   ATH9K_RESET_POWER_ON) != true) {
				return false;
			}
			if (!AR_SREV_9300_20_OR_LATER(ah))
				ath9k_hw_init_pll(ah, NULL);
		}
		if (AR_SREV_9100(ah))
			REG_SET_BIT(ah, AR_RTC_RESET,
				    AR_RTC_RESET_EN);

		REG_SET_BIT(ah, AR_RTC_FORCE_WAKE,
			    AR_RTC_FORCE_WAKE_EN);
		udelay(50);

		for (i = POWER_UP_TIME / 50; i > 0; i--) {
			val = REG_READ(ah, AR_RTC_STATUS) & AR_RTC_STATUS_M;
			if (val == AR_RTC_STATUS_ON)
				break;
			udelay(50);
			REG_SET_BIT(ah, AR_RTC_FORCE_WAKE,
				    AR_RTC_FORCE_WAKE_EN);
		}
		if (i == 0) {
			ath_print(ath9k_hw_common(ah), ATH_DBG_FATAL,
				  "Failed to wakeup in %uus\n",
				  POWER_UP_TIME / 20);
			return false;
		}
	}

	REG_CLR_BIT(ah, AR_STA_ID1, AR_STA_ID1_PWR_SAV);

	return true;
}

bool ath9k_hw_setpower(struct ath_hw *ah, enum ath9k_power_mode mode)
{
	struct ath_common *common = ath9k_hw_common(ah);
	int status = true, setChip = true;
	static const char *modes[] = {
		"AWAKE",
		"FULL-SLEEP",
		"NETWORK SLEEP",
		"UNDEFINED"
	};

	if (ah->power_mode == mode)
		return status;

	ath_print(common, ATH_DBG_RESET, "%s -> %s\n",
		  modes[ah->power_mode], modes[mode]);

	switch (mode) {
	case ATH9K_PM_AWAKE:
		status = ath9k_hw_set_power_awake(ah, setChip);
		break;
	case ATH9K_PM_FULL_SLEEP:
		ath9k_set_power_sleep(ah, setChip);
		ah->chip_fullsleep = true;
		break;
	case ATH9K_PM_NETWORK_SLEEP:
		ath9k_set_power_network_sleep(ah, setChip);
		break;
	default:
		ath_print(common, ATH_DBG_FATAL,
			  "Unknown power mode %u\n", mode);
		return false;
	}
	ah->power_mode = mode;

	return status;
}
EXPORT_SYMBOL(ath9k_hw_setpower);

<<<<<<< HEAD
/*
 * Helper for ASPM support.
 *
 * Disable PLL when in L0s as well as receiver clock when in L1.
 * This power saving option must be enabled through the SerDes.
 *
 * Programming the SerDes must go through the same 288 bit serial shift
 * register as the other analog registers.  Hence the 9 writes.
 */
void ath9k_hw_configpcipowersave(struct ath_hw *ah, int restore, int power_off)
{
	u8 i;
	u32 val;

	if (ah->is_pciexpress != true)
		return;

	/* Do not touch SerDes registers */
	if (ah->config.pcie_powersave_enable == 2)
		return;

	/* Nothing to do on restore for 11N */
	if (!restore) {
		if (AR_SREV_9280_20_OR_LATER(ah)) {
			/*
			 * AR9280 2.0 or later chips use SerDes values from the
			 * initvals.h initialized depending on chipset during
			 * ath9k_hw_init()
			 */
			for (i = 0; i < ah->iniPcieSerdes.ia_rows; i++) {
				REG_WRITE(ah, INI_RA(&ah->iniPcieSerdes, i, 0),
					  INI_RA(&ah->iniPcieSerdes, i, 1));
			}
		} else if (AR_SREV_9280(ah) &&
			   (ah->hw_version.macRev == AR_SREV_REVISION_9280_10)) {
			REG_WRITE(ah, AR_PCIE_SERDES, 0x9248fd00);
			REG_WRITE(ah, AR_PCIE_SERDES, 0x24924924);

			/* RX shut off when elecidle is asserted */
			REG_WRITE(ah, AR_PCIE_SERDES, 0xa8000019);
			REG_WRITE(ah, AR_PCIE_SERDES, 0x13160820);
			REG_WRITE(ah, AR_PCIE_SERDES, 0xe5980560);

			/* Shut off CLKREQ active in L1 */
			if (ah->config.pcie_clock_req)
				REG_WRITE(ah, AR_PCIE_SERDES, 0x401deffc);
			else
				REG_WRITE(ah, AR_PCIE_SERDES, 0x401deffd);

			REG_WRITE(ah, AR_PCIE_SERDES, 0x1aaabe40);
			REG_WRITE(ah, AR_PCIE_SERDES, 0xbe105554);
			REG_WRITE(ah, AR_PCIE_SERDES, 0x00043007);

			/* Load the new settings */
			REG_WRITE(ah, AR_PCIE_SERDES2, 0x00000000);

		} else {
			REG_WRITE(ah, AR_PCIE_SERDES, 0x9248fc00);
			REG_WRITE(ah, AR_PCIE_SERDES, 0x24924924);

			/* RX shut off when elecidle is asserted */
			REG_WRITE(ah, AR_PCIE_SERDES, 0x28000039);
			REG_WRITE(ah, AR_PCIE_SERDES, 0x53160824);
			REG_WRITE(ah, AR_PCIE_SERDES, 0xe5980579);

			/*
			 * Ignore ah->ah_config.pcie_clock_req setting for
			 * pre-AR9280 11n
			 */
			REG_WRITE(ah, AR_PCIE_SERDES, 0x001defff);

			REG_WRITE(ah, AR_PCIE_SERDES, 0x1aaabe40);
			REG_WRITE(ah, AR_PCIE_SERDES, 0xbe105554);
			REG_WRITE(ah, AR_PCIE_SERDES, 0x000e3007);

			/* Load the new settings */
			REG_WRITE(ah, AR_PCIE_SERDES2, 0x00000000);
		}

		udelay(1000);

		/* set bit 19 to allow forcing of pcie core into L1 state */
		REG_SET_BIT(ah, AR_PCIE_PM_CTRL, AR_PCIE_PM_CTRL_ENA);

		/* Several PCIe massages to ensure proper behaviour */
		if (ah->config.pcie_waen) {
			val = ah->config.pcie_waen;
			if (!power_off)
				val &= (~AR_WA_D3_L1_DISABLE);
		} else {
			if (AR_SREV_9285(ah) || AR_SREV_9271(ah) ||
			    AR_SREV_9287(ah)) {
				val = AR9285_WA_DEFAULT;
				if (!power_off)
					val &= (~AR_WA_D3_L1_DISABLE);
			} else if (AR_SREV_9280(ah)) {
				/*
				 * On AR9280 chips bit 22 of 0x4004 needs to be
				 * set otherwise card may disappear.
				 */
				val = AR9280_WA_DEFAULT;
				if (!power_off)
					val &= (~AR_WA_D3_L1_DISABLE);
			} else
				val = AR_WA_DEFAULT;
		}

		REG_WRITE(ah, AR_WA, val);
	}

	if (power_off) {
		/*
		 * Set PCIe workaround bits
		 * bit 14 in WA register (disable L1) should only
		 * be set when device enters D3 and be cleared
		 * when device comes back to D0.
		 */
		if (ah->config.pcie_waen) {
			if (ah->config.pcie_waen & AR_WA_D3_L1_DISABLE)
				REG_SET_BIT(ah, AR_WA, AR_WA_D3_L1_DISABLE);
		} else {
			if (((AR_SREV_9285(ah) || AR_SREV_9271(ah) ||
			      AR_SREV_9287(ah)) &&
			     (AR9285_WA_DEFAULT & AR_WA_D3_L1_DISABLE)) ||
			    (AR_SREV_9280(ah) &&
			     (AR9280_WA_DEFAULT & AR_WA_D3_L1_DISABLE))) {
				REG_SET_BIT(ah, AR_WA, AR_WA_D3_L1_DISABLE);
			}
		}
	}
}
EXPORT_SYMBOL(ath9k_hw_configpcipowersave);

/**********************/
/* Interrupt Handling */
/**********************/

bool ath9k_hw_intrpend(struct ath_hw *ah)
{
	u32 host_isr;

	if (AR_SREV_9100(ah))
		return true;

	host_isr = REG_READ(ah, AR_INTR_ASYNC_CAUSE);
	if ((host_isr & AR_INTR_MAC_IRQ) && (host_isr != AR_INTR_SPURIOUS))
		return true;

	host_isr = REG_READ(ah, AR_INTR_SYNC_CAUSE);
	if ((host_isr & AR_INTR_SYNC_DEFAULT)
	    && (host_isr != AR_INTR_SPURIOUS))
		return true;

	return false;
}
EXPORT_SYMBOL(ath9k_hw_intrpend);

bool ath9k_hw_getisr(struct ath_hw *ah, enum ath9k_int *masked)
{
	u32 isr = 0;
	u32 mask2 = 0;
	struct ath9k_hw_capabilities *pCap = &ah->caps;
	u32 sync_cause = 0;
	bool fatal_int = false;
	struct ath_common *common = ath9k_hw_common(ah);

	if (!AR_SREV_9100(ah)) {
		if (REG_READ(ah, AR_INTR_ASYNC_CAUSE) & AR_INTR_MAC_IRQ) {
			if ((REG_READ(ah, AR_RTC_STATUS) & AR_RTC_STATUS_M)
			    == AR_RTC_STATUS_ON) {
				isr = REG_READ(ah, AR_ISR);
			}
		}

		sync_cause = REG_READ(ah, AR_INTR_SYNC_CAUSE) &
			AR_INTR_SYNC_DEFAULT;

		*masked = 0;

		if (!isr && !sync_cause)
			return false;
	} else {
		*masked = 0;
		isr = REG_READ(ah, AR_ISR);
	}

	if (isr) {
		if (isr & AR_ISR_BCNMISC) {
			u32 isr2;
			isr2 = REG_READ(ah, AR_ISR_S2);
			if (isr2 & AR_ISR_S2_TIM)
				mask2 |= ATH9K_INT_TIM;
			if (isr2 & AR_ISR_S2_DTIM)
				mask2 |= ATH9K_INT_DTIM;
			if (isr2 & AR_ISR_S2_DTIMSYNC)
				mask2 |= ATH9K_INT_DTIMSYNC;
			if (isr2 & (AR_ISR_S2_CABEND))
				mask2 |= ATH9K_INT_CABEND;
			if (isr2 & AR_ISR_S2_GTT)
				mask2 |= ATH9K_INT_GTT;
			if (isr2 & AR_ISR_S2_CST)
				mask2 |= ATH9K_INT_CST;
			if (isr2 & AR_ISR_S2_TSFOOR)
				mask2 |= ATH9K_INT_TSFOOR;
		}

		isr = REG_READ(ah, AR_ISR_RAC);
		if (isr == 0xffffffff) {
			*masked = 0;
			return false;
		}

		*masked = isr & ATH9K_INT_COMMON;

		if (ah->config.rx_intr_mitigation) {
			if (isr & (AR_ISR_RXMINTR | AR_ISR_RXINTM))
				*masked |= ATH9K_INT_RX;
		}

		if (isr & (AR_ISR_RXOK | AR_ISR_RXERR))
			*masked |= ATH9K_INT_RX;
		if (isr &
		    (AR_ISR_TXOK | AR_ISR_TXDESC | AR_ISR_TXERR |
		     AR_ISR_TXEOL)) {
			u32 s0_s, s1_s;

			*masked |= ATH9K_INT_TX;

			s0_s = REG_READ(ah, AR_ISR_S0_S);
			ah->intr_txqs |= MS(s0_s, AR_ISR_S0_QCU_TXOK);
			ah->intr_txqs |= MS(s0_s, AR_ISR_S0_QCU_TXDESC);

			s1_s = REG_READ(ah, AR_ISR_S1_S);
			ah->intr_txqs |= MS(s1_s, AR_ISR_S1_QCU_TXERR);
			ah->intr_txqs |= MS(s1_s, AR_ISR_S1_QCU_TXEOL);
		}

		if (isr & AR_ISR_RXORN) {
			ath_print(common, ATH_DBG_INTERRUPT,
				  "receive FIFO overrun interrupt\n");
		}

		if (!AR_SREV_9100(ah)) {
			if (!(pCap->hw_caps & ATH9K_HW_CAP_AUTOSLEEP)) {
				u32 isr5 = REG_READ(ah, AR_ISR_S5_S);
				if (isr5 & AR_ISR_S5_TIM_TIMER)
					*masked |= ATH9K_INT_TIM_TIMER;
			}
		}

		*masked |= mask2;
	}

	if (AR_SREV_9100(ah))
		return true;

	if (isr & AR_ISR_GENTMR) {
		u32 s5_s;

		s5_s = REG_READ(ah, AR_ISR_S5_S);
		if (isr & AR_ISR_GENTMR) {
			ah->intr_gen_timer_trigger =
				MS(s5_s, AR_ISR_S5_GENTIMER_TRIG);

			ah->intr_gen_timer_thresh =
				MS(s5_s, AR_ISR_S5_GENTIMER_THRESH);

			if (ah->intr_gen_timer_trigger)
				*masked |= ATH9K_INT_GENTIMER;

		}
	}

	if (sync_cause) {
		fatal_int =
			(sync_cause &
			 (AR_INTR_SYNC_HOST1_FATAL | AR_INTR_SYNC_HOST1_PERR))
			? true : false;

		if (fatal_int) {
			if (sync_cause & AR_INTR_SYNC_HOST1_FATAL) {
				ath_print(common, ATH_DBG_ANY,
					  "received PCI FATAL interrupt\n");
			}
			if (sync_cause & AR_INTR_SYNC_HOST1_PERR) {
				ath_print(common, ATH_DBG_ANY,
					  "received PCI PERR interrupt\n");
			}
			*masked |= ATH9K_INT_FATAL;
		}
		if (sync_cause & AR_INTR_SYNC_RADM_CPL_TIMEOUT) {
			ath_print(common, ATH_DBG_INTERRUPT,
				  "AR_INTR_SYNC_RADM_CPL_TIMEOUT\n");
			REG_WRITE(ah, AR_RC, AR_RC_HOSTIF);
			REG_WRITE(ah, AR_RC, 0);
			*masked |= ATH9K_INT_FATAL;
		}
		if (sync_cause & AR_INTR_SYNC_LOCAL_TIMEOUT) {
			ath_print(common, ATH_DBG_INTERRUPT,
				  "AR_INTR_SYNC_LOCAL_TIMEOUT\n");
		}

		REG_WRITE(ah, AR_INTR_SYNC_CAUSE_CLR, sync_cause);
		(void) REG_READ(ah, AR_INTR_SYNC_CAUSE_CLR);
	}

	return true;
}
EXPORT_SYMBOL(ath9k_hw_getisr);

enum ath9k_int ath9k_hw_set_interrupts(struct ath_hw *ah, enum ath9k_int ints)
{
	enum ath9k_int omask = ah->imask;
	u32 mask, mask2;
	struct ath9k_hw_capabilities *pCap = &ah->caps;
	struct ath_common *common = ath9k_hw_common(ah);

	ath_print(common, ATH_DBG_INTERRUPT, "0x%x => 0x%x\n", omask, ints);

	if (omask & ATH9K_INT_GLOBAL) {
		ath_print(common, ATH_DBG_INTERRUPT, "disable IER\n");
		REG_WRITE(ah, AR_IER, AR_IER_DISABLE);
		(void) REG_READ(ah, AR_IER);
		if (!AR_SREV_9100(ah)) {
			REG_WRITE(ah, AR_INTR_ASYNC_ENABLE, 0);
			(void) REG_READ(ah, AR_INTR_ASYNC_ENABLE);

			REG_WRITE(ah, AR_INTR_SYNC_ENABLE, 0);
			(void) REG_READ(ah, AR_INTR_SYNC_ENABLE);
		}
	}

	mask = ints & ATH9K_INT_COMMON;
	mask2 = 0;

	if (ints & ATH9K_INT_TX) {
		if (ah->txok_interrupt_mask)
			mask |= AR_IMR_TXOK;
		if (ah->txdesc_interrupt_mask)
			mask |= AR_IMR_TXDESC;
		if (ah->txerr_interrupt_mask)
			mask |= AR_IMR_TXERR;
		if (ah->txeol_interrupt_mask)
			mask |= AR_IMR_TXEOL;
	}
	if (ints & ATH9K_INT_RX) {
		mask |= AR_IMR_RXERR;
		if (ah->config.rx_intr_mitigation)
			mask |= AR_IMR_RXMINTR | AR_IMR_RXINTM;
		else
			mask |= AR_IMR_RXOK | AR_IMR_RXDESC;
		if (!(pCap->hw_caps & ATH9K_HW_CAP_AUTOSLEEP))
			mask |= AR_IMR_GENTMR;
	}

	if (ints & (ATH9K_INT_BMISC)) {
		mask |= AR_IMR_BCNMISC;
		if (ints & ATH9K_INT_TIM)
			mask2 |= AR_IMR_S2_TIM;
		if (ints & ATH9K_INT_DTIM)
			mask2 |= AR_IMR_S2_DTIM;
		if (ints & ATH9K_INT_DTIMSYNC)
			mask2 |= AR_IMR_S2_DTIMSYNC;
		if (ints & ATH9K_INT_CABEND)
			mask2 |= AR_IMR_S2_CABEND;
		if (ints & ATH9K_INT_TSFOOR)
			mask2 |= AR_IMR_S2_TSFOOR;
	}

	if (ints & (ATH9K_INT_GTT | ATH9K_INT_CST)) {
		mask |= AR_IMR_BCNMISC;
		if (ints & ATH9K_INT_GTT)
			mask2 |= AR_IMR_S2_GTT;
		if (ints & ATH9K_INT_CST)
			mask2 |= AR_IMR_S2_CST;
	}

	ath_print(common, ATH_DBG_INTERRUPT, "new IMR 0x%x\n", mask);
	REG_WRITE(ah, AR_IMR, mask);
	ah->imrs2_reg &= ~(AR_IMR_S2_TIM | AR_IMR_S2_DTIM | AR_IMR_S2_DTIMSYNC |
			   AR_IMR_S2_CABEND | AR_IMR_S2_CABTO |
			   AR_IMR_S2_TSFOOR | AR_IMR_S2_GTT | AR_IMR_S2_CST);
	ah->imrs2_reg |= mask2;
	REG_WRITE(ah, AR_IMR_S2, ah->imrs2_reg);

	if (!(pCap->hw_caps & ATH9K_HW_CAP_AUTOSLEEP)) {
		if (ints & ATH9K_INT_TIM_TIMER)
			REG_SET_BIT(ah, AR_IMR_S5, AR_IMR_S5_TIM_TIMER);
		else
			REG_CLR_BIT(ah, AR_IMR_S5, AR_IMR_S5_TIM_TIMER);
	}

	if (ints & ATH9K_INT_GLOBAL) {
		ath_print(common, ATH_DBG_INTERRUPT, "enable IER\n");
		REG_WRITE(ah, AR_IER, AR_IER_ENABLE);
		if (!AR_SREV_9100(ah)) {
			REG_WRITE(ah, AR_INTR_ASYNC_ENABLE,
				  AR_INTR_MAC_IRQ);
			REG_WRITE(ah, AR_INTR_ASYNC_MASK, AR_INTR_MAC_IRQ);


			REG_WRITE(ah, AR_INTR_SYNC_ENABLE,
				  AR_INTR_SYNC_DEFAULT);
			REG_WRITE(ah, AR_INTR_SYNC_MASK,
				  AR_INTR_SYNC_DEFAULT);
		}
		ath_print(common, ATH_DBG_INTERRUPT, "AR_IMR 0x%x IER 0x%x\n",
			  REG_READ(ah, AR_IMR), REG_READ(ah, AR_IER));
	}

	return omask;
}
EXPORT_SYMBOL(ath9k_hw_set_interrupts);

=======
>>>>>>> 67272440
/*******************/
/* Beacon Handling */
/*******************/

void ath9k_hw_beaconinit(struct ath_hw *ah, u32 next_beacon, u32 beacon_period)
{
	int flags = 0;

	ah->beacon_interval = beacon_period;

	ENABLE_REGWRITE_BUFFER(ah);

	switch (ah->opmode) {
	case NL80211_IFTYPE_STATION:
	case NL80211_IFTYPE_MONITOR:
		REG_WRITE(ah, AR_NEXT_TBTT_TIMER, TU_TO_USEC(next_beacon));
		REG_WRITE(ah, AR_NEXT_DMA_BEACON_ALERT, 0xffff);
		REG_WRITE(ah, AR_NEXT_SWBA, 0x7ffff);
		flags |= AR_TBTT_TIMER_EN;
		break;
	case NL80211_IFTYPE_ADHOC:
	case NL80211_IFTYPE_MESH_POINT:
		REG_SET_BIT(ah, AR_TXCFG,
			    AR_TXCFG_ADHOC_BEACON_ATIM_TX_POLICY);
		REG_WRITE(ah, AR_NEXT_NDP_TIMER,
			  TU_TO_USEC(next_beacon +
				     (ah->atim_window ? ah->
				      atim_window : 1)));
		flags |= AR_NDP_TIMER_EN;
	case NL80211_IFTYPE_AP:
		REG_WRITE(ah, AR_NEXT_TBTT_TIMER, TU_TO_USEC(next_beacon));
		REG_WRITE(ah, AR_NEXT_DMA_BEACON_ALERT,
			  TU_TO_USEC(next_beacon -
				     ah->config.
				     dma_beacon_response_time));
		REG_WRITE(ah, AR_NEXT_SWBA,
			  TU_TO_USEC(next_beacon -
				     ah->config.
				     sw_beacon_response_time));
		flags |=
			AR_TBTT_TIMER_EN | AR_DBA_TIMER_EN | AR_SWBA_TIMER_EN;
		break;
	default:
		ath_print(ath9k_hw_common(ah), ATH_DBG_BEACON,
			  "%s: unsupported opmode: %d\n",
			  __func__, ah->opmode);
		return;
		break;
	}

	REG_WRITE(ah, AR_BEACON_PERIOD, TU_TO_USEC(beacon_period));
	REG_WRITE(ah, AR_DMA_BEACON_PERIOD, TU_TO_USEC(beacon_period));
	REG_WRITE(ah, AR_SWBA_PERIOD, TU_TO_USEC(beacon_period));
	REG_WRITE(ah, AR_NDP_PERIOD, TU_TO_USEC(beacon_period));

	REGWRITE_BUFFER_FLUSH(ah);
	DISABLE_REGWRITE_BUFFER(ah);

	beacon_period &= ~ATH9K_BEACON_ENA;
	if (beacon_period & ATH9K_BEACON_RESET_TSF) {
		ath9k_hw_reset_tsf(ah);
	}

	REG_SET_BIT(ah, AR_TIMER_MODE, flags);
}
EXPORT_SYMBOL(ath9k_hw_beaconinit);

void ath9k_hw_set_sta_beacon_timers(struct ath_hw *ah,
				    const struct ath9k_beacon_state *bs)
{
	u32 nextTbtt, beaconintval, dtimperiod, beacontimeout;
	struct ath9k_hw_capabilities *pCap = &ah->caps;
	struct ath_common *common = ath9k_hw_common(ah);

	ENABLE_REGWRITE_BUFFER(ah);

	REG_WRITE(ah, AR_NEXT_TBTT_TIMER, TU_TO_USEC(bs->bs_nexttbtt));

	REG_WRITE(ah, AR_BEACON_PERIOD,
		  TU_TO_USEC(bs->bs_intval & ATH9K_BEACON_PERIOD));
	REG_WRITE(ah, AR_DMA_BEACON_PERIOD,
		  TU_TO_USEC(bs->bs_intval & ATH9K_BEACON_PERIOD));

	REGWRITE_BUFFER_FLUSH(ah);
	DISABLE_REGWRITE_BUFFER(ah);

	REG_RMW_FIELD(ah, AR_RSSI_THR,
		      AR_RSSI_THR_BM_THR, bs->bs_bmissthreshold);

	beaconintval = bs->bs_intval & ATH9K_BEACON_PERIOD;

	if (bs->bs_sleepduration > beaconintval)
		beaconintval = bs->bs_sleepduration;

	dtimperiod = bs->bs_dtimperiod;
	if (bs->bs_sleepduration > dtimperiod)
		dtimperiod = bs->bs_sleepduration;

	if (beaconintval == dtimperiod)
		nextTbtt = bs->bs_nextdtim;
	else
		nextTbtt = bs->bs_nexttbtt;

	ath_print(common, ATH_DBG_BEACON, "next DTIM %d\n", bs->bs_nextdtim);
	ath_print(common, ATH_DBG_BEACON, "next beacon %d\n", nextTbtt);
	ath_print(common, ATH_DBG_BEACON, "beacon period %d\n", beaconintval);
	ath_print(common, ATH_DBG_BEACON, "DTIM period %d\n", dtimperiod);

	ENABLE_REGWRITE_BUFFER(ah);

	REG_WRITE(ah, AR_NEXT_DTIM,
		  TU_TO_USEC(bs->bs_nextdtim - SLEEP_SLOP));
	REG_WRITE(ah, AR_NEXT_TIM, TU_TO_USEC(nextTbtt - SLEEP_SLOP));

	REG_WRITE(ah, AR_SLEEP1,
		  SM((CAB_TIMEOUT_VAL << 3), AR_SLEEP1_CAB_TIMEOUT)
		  | AR_SLEEP1_ASSUME_DTIM);

	if (pCap->hw_caps & ATH9K_HW_CAP_AUTOSLEEP)
		beacontimeout = (BEACON_TIMEOUT_VAL << 3);
	else
		beacontimeout = MIN_BEACON_TIMEOUT_VAL;

	REG_WRITE(ah, AR_SLEEP2,
		  SM(beacontimeout, AR_SLEEP2_BEACON_TIMEOUT));

	REG_WRITE(ah, AR_TIM_PERIOD, TU_TO_USEC(beaconintval));
	REG_WRITE(ah, AR_DTIM_PERIOD, TU_TO_USEC(dtimperiod));

	REGWRITE_BUFFER_FLUSH(ah);
	DISABLE_REGWRITE_BUFFER(ah);

	REG_SET_BIT(ah, AR_TIMER_MODE,
		    AR_TBTT_TIMER_EN | AR_TIM_TIMER_EN |
		    AR_DTIM_TIMER_EN);

	/* TSF Out of Range Threshold */
	REG_WRITE(ah, AR_TSFOOR_THRESHOLD, bs->bs_tsfoor_threshold);
}
EXPORT_SYMBOL(ath9k_hw_set_sta_beacon_timers);

/*******************/
/* HW Capabilities */
/*******************/

int ath9k_hw_fill_cap_info(struct ath_hw *ah)
{
	struct ath9k_hw_capabilities *pCap = &ah->caps;
	struct ath_regulatory *regulatory = ath9k_hw_regulatory(ah);
	struct ath_common *common = ath9k_hw_common(ah);
	struct ath_btcoex_hw *btcoex_hw = &ah->btcoex_hw;

	u16 capField = 0, eeval;

	eeval = ah->eep_ops->get_eeprom(ah, EEP_REG_0);
	regulatory->current_rd = eeval;

	eeval = ah->eep_ops->get_eeprom(ah, EEP_REG_1);
	if (AR_SREV_9285_10_OR_LATER(ah))
		eeval |= AR9285_RDEXT_DEFAULT;
	regulatory->current_rd_ext = eeval;

	capField = ah->eep_ops->get_eeprom(ah, EEP_OP_CAP);

	if (ah->opmode != NL80211_IFTYPE_AP &&
	    ah->hw_version.subvendorid == AR_SUBVENDOR_ID_NEW_A) {
		if (regulatory->current_rd == 0x64 ||
		    regulatory->current_rd == 0x65)
			regulatory->current_rd += 5;
		else if (regulatory->current_rd == 0x41)
			regulatory->current_rd = 0x43;
		ath_print(common, ATH_DBG_REGULATORY,
			  "regdomain mapped to 0x%x\n", regulatory->current_rd);
	}

	eeval = ah->eep_ops->get_eeprom(ah, EEP_OP_MODE);
	if ((eeval & (AR5416_OPFLAGS_11G | AR5416_OPFLAGS_11A)) == 0) {
		ath_print(common, ATH_DBG_FATAL,
			  "no band has been marked as supported in EEPROM.\n");
		return -EINVAL;
	}

	bitmap_zero(pCap->wireless_modes, ATH9K_MODE_MAX);

	if (eeval & AR5416_OPFLAGS_11A) {
		set_bit(ATH9K_MODE_11A, pCap->wireless_modes);
		if (ah->config.ht_enable) {
			if (!(eeval & AR5416_OPFLAGS_N_5G_HT20))
				set_bit(ATH9K_MODE_11NA_HT20,
					pCap->wireless_modes);
			if (!(eeval & AR5416_OPFLAGS_N_5G_HT40)) {
				set_bit(ATH9K_MODE_11NA_HT40PLUS,
					pCap->wireless_modes);
				set_bit(ATH9K_MODE_11NA_HT40MINUS,
					pCap->wireless_modes);
			}
		}
	}

	if (eeval & AR5416_OPFLAGS_11G) {
		set_bit(ATH9K_MODE_11G, pCap->wireless_modes);
		if (ah->config.ht_enable) {
			if (!(eeval & AR5416_OPFLAGS_N_2G_HT20))
				set_bit(ATH9K_MODE_11NG_HT20,
					pCap->wireless_modes);
			if (!(eeval & AR5416_OPFLAGS_N_2G_HT40)) {
				set_bit(ATH9K_MODE_11NG_HT40PLUS,
					pCap->wireless_modes);
				set_bit(ATH9K_MODE_11NG_HT40MINUS,
					pCap->wireless_modes);
			}
		}
	}

	pCap->tx_chainmask = ah->eep_ops->get_eeprom(ah, EEP_TX_MASK);
	/*
	 * For AR9271 we will temporarilly uses the rx chainmax as read from
	 * the EEPROM.
	 */
	if ((ah->hw_version.devid == AR5416_DEVID_PCI) &&
	    !(eeval & AR5416_OPFLAGS_11A) &&
	    !(AR_SREV_9271(ah)))
		/* CB71: GPIO 0 is pulled down to indicate 3 rx chains */
		pCap->rx_chainmask = ath9k_hw_gpio_get(ah, 0) ? 0x5 : 0x7;
	else
		/* Use rx_chainmask from EEPROM. */
		pCap->rx_chainmask = ah->eep_ops->get_eeprom(ah, EEP_RX_MASK);

	if (!(AR_SREV_9280(ah) && (ah->hw_version.macRev == 0)))
		ah->misc_mode |= AR_PCU_MIC_NEW_LOC_ENA;

	pCap->low_2ghz_chan = 2312;
	pCap->high_2ghz_chan = 2732;

	pCap->low_5ghz_chan = 4920;
	pCap->high_5ghz_chan = 6100;

	pCap->hw_caps &= ~ATH9K_HW_CAP_CIPHER_CKIP;
	pCap->hw_caps |= ATH9K_HW_CAP_CIPHER_TKIP;
	pCap->hw_caps |= ATH9K_HW_CAP_CIPHER_AESCCM;

	pCap->hw_caps &= ~ATH9K_HW_CAP_MIC_CKIP;
	pCap->hw_caps |= ATH9K_HW_CAP_MIC_TKIP;
	pCap->hw_caps |= ATH9K_HW_CAP_MIC_AESCCM;

	if (ah->config.ht_enable)
		pCap->hw_caps |= ATH9K_HW_CAP_HT;
	else
		pCap->hw_caps &= ~ATH9K_HW_CAP_HT;

	pCap->hw_caps |= ATH9K_HW_CAP_GTT;
	pCap->hw_caps |= ATH9K_HW_CAP_VEOL;
	pCap->hw_caps |= ATH9K_HW_CAP_BSSIDMASK;
	pCap->hw_caps &= ~ATH9K_HW_CAP_MCAST_KEYSEARCH;

	if (capField & AR_EEPROM_EEPCAP_MAXQCU)
		pCap->total_queues =
			MS(capField, AR_EEPROM_EEPCAP_MAXQCU);
	else
		pCap->total_queues = ATH9K_NUM_TX_QUEUES;

	if (capField & AR_EEPROM_EEPCAP_KC_ENTRIES)
		pCap->keycache_size =
			1 << MS(capField, AR_EEPROM_EEPCAP_KC_ENTRIES);
	else
		pCap->keycache_size = AR_KEYTABLE_SIZE;

	pCap->hw_caps |= ATH9K_HW_CAP_FASTCC;

	if (AR_SREV_9285(ah) || AR_SREV_9271(ah))
		pCap->tx_triglevel_max = MAX_TX_FIFO_THRESHOLD >> 1;
	else
		pCap->tx_triglevel_max = MAX_TX_FIFO_THRESHOLD;

	if (AR_SREV_9271(ah))
		pCap->num_gpio_pins = AR9271_NUM_GPIO;
	else if (AR_SREV_9285_10_OR_LATER(ah))
		pCap->num_gpio_pins = AR9285_NUM_GPIO;
	else if (AR_SREV_9280_10_OR_LATER(ah))
		pCap->num_gpio_pins = AR928X_NUM_GPIO;
	else
		pCap->num_gpio_pins = AR_NUM_GPIO;

	if (AR_SREV_9160_10_OR_LATER(ah) || AR_SREV_9100(ah)) {
		pCap->hw_caps |= ATH9K_HW_CAP_CST;
		pCap->rts_aggr_limit = ATH_AMPDU_LIMIT_MAX;
	} else {
		pCap->rts_aggr_limit = (8 * 1024);
	}

	pCap->hw_caps |= ATH9K_HW_CAP_ENHANCEDPM;

#if defined(CONFIG_RFKILL) || defined(CONFIG_RFKILL_MODULE)
	ah->rfsilent = ah->eep_ops->get_eeprom(ah, EEP_RF_SILENT);
	if (ah->rfsilent & EEP_RFSILENT_ENABLED) {
		ah->rfkill_gpio =
			MS(ah->rfsilent, EEP_RFSILENT_GPIO_SEL);
		ah->rfkill_polarity =
			MS(ah->rfsilent, EEP_RFSILENT_POLARITY);

		pCap->hw_caps |= ATH9K_HW_CAP_RFSILENT;
	}
#endif
	if (AR_SREV_9271(ah))
		pCap->hw_caps |= ATH9K_HW_CAP_AUTOSLEEP;
	else
		pCap->hw_caps &= ~ATH9K_HW_CAP_AUTOSLEEP;

	if (AR_SREV_9280(ah) || AR_SREV_9285(ah))
		pCap->hw_caps &= ~ATH9K_HW_CAP_4KB_SPLITTRANS;
	else
		pCap->hw_caps |= ATH9K_HW_CAP_4KB_SPLITTRANS;

	if (regulatory->current_rd_ext & (1 << REG_EXT_JAPAN_MIDBAND)) {
		pCap->reg_cap =
			AR_EEPROM_EEREGCAP_EN_KK_NEW_11A |
			AR_EEPROM_EEREGCAP_EN_KK_U1_EVEN |
			AR_EEPROM_EEREGCAP_EN_KK_U2 |
			AR_EEPROM_EEREGCAP_EN_KK_MIDBAND;
	} else {
		pCap->reg_cap =
			AR_EEPROM_EEREGCAP_EN_KK_NEW_11A |
			AR_EEPROM_EEREGCAP_EN_KK_U1_EVEN;
	}

	/* Advertise midband for AR5416 with FCC midband set in eeprom */
	if (regulatory->current_rd_ext & (1 << REG_EXT_FCC_MIDBAND) &&
	    AR_SREV_5416(ah))
		pCap->reg_cap |= AR_EEPROM_EEREGCAP_EN_FCC_MIDBAND;

	pCap->num_antcfg_5ghz =
		ah->eep_ops->get_num_ant_config(ah, ATH9K_HAL_FREQ_BAND_5GHZ);
	pCap->num_antcfg_2ghz =
		ah->eep_ops->get_num_ant_config(ah, ATH9K_HAL_FREQ_BAND_2GHZ);

	if (AR_SREV_9280_10_OR_LATER(ah) &&
	    ath9k_hw_btcoex_supported(ah)) {
		btcoex_hw->btactive_gpio = ATH_BTACTIVE_GPIO;
		btcoex_hw->wlanactive_gpio = ATH_WLANACTIVE_GPIO;

		if (AR_SREV_9285(ah)) {
			btcoex_hw->scheme = ATH_BTCOEX_CFG_3WIRE;
			btcoex_hw->btpriority_gpio = ATH_BTPRIORITY_GPIO;
		} else {
			btcoex_hw->scheme = ATH_BTCOEX_CFG_2WIRE;
		}
	} else {
		btcoex_hw->scheme = ATH_BTCOEX_CFG_NONE;
	}

	if (AR_SREV_9300_20_OR_LATER(ah)) {
		pCap->hw_caps |= ATH9K_HW_CAP_EDMA | ATH9K_HW_CAP_LDPC;
		pCap->rx_hp_qdepth = ATH9K_HW_RX_HP_QDEPTH;
		pCap->rx_lp_qdepth = ATH9K_HW_RX_LP_QDEPTH;
		pCap->rx_status_len = sizeof(struct ar9003_rxs);
		pCap->tx_desc_len = sizeof(struct ar9003_txc);
		pCap->txs_len = sizeof(struct ar9003_txs);
	} else {
		pCap->tx_desc_len = sizeof(struct ath_desc);
	}

	if (AR_SREV_9300_20_OR_LATER(ah))
		pCap->hw_caps |= ATH9K_HW_CAP_RAC_SUPPORTED;

	return 0;
}

bool ath9k_hw_getcapability(struct ath_hw *ah, enum ath9k_capability_type type,
			    u32 capability, u32 *result)
{
	struct ath_regulatory *regulatory = ath9k_hw_regulatory(ah);
	switch (type) {
	case ATH9K_CAP_CIPHER:
		switch (capability) {
		case ATH9K_CIPHER_AES_CCM:
		case ATH9K_CIPHER_AES_OCB:
		case ATH9K_CIPHER_TKIP:
		case ATH9K_CIPHER_WEP:
		case ATH9K_CIPHER_MIC:
		case ATH9K_CIPHER_CLR:
			return true;
		default:
			return false;
		}
	case ATH9K_CAP_TKIP_MIC:
		switch (capability) {
		case 0:
			return true;
		case 1:
			return (ah->sta_id1_defaults &
				AR_STA_ID1_CRPT_MIC_ENABLE) ? true :
			false;
		}
	case ATH9K_CAP_TKIP_SPLIT:
		return (ah->misc_mode & AR_PCU_MIC_NEW_LOC_ENA) ?
			false : true;
	case ATH9K_CAP_MCAST_KEYSRCH:
		switch (capability) {
		case 0:
			return true;
		case 1:
			if (REG_READ(ah, AR_STA_ID1) & AR_STA_ID1_ADHOC) {
				return false;
			} else {
				return (ah->sta_id1_defaults &
					AR_STA_ID1_MCAST_KSRCH) ? true :
					false;
			}
		}
		return false;
	case ATH9K_CAP_TXPOW:
		switch (capability) {
		case 0:
			return 0;
		case 1:
			*result = regulatory->power_limit;
			return 0;
		case 2:
			*result = regulatory->max_power_level;
			return 0;
		case 3:
			*result = regulatory->tp_scale;
			return 0;
		}
		return false;
	case ATH9K_CAP_DS:
		return (AR_SREV_9280_20_OR_LATER(ah) &&
			(ah->eep_ops->get_eeprom(ah, EEP_RC_CHAIN_MASK) == 1))
			? false : true;
	default:
		return false;
	}
}
EXPORT_SYMBOL(ath9k_hw_getcapability);

bool ath9k_hw_setcapability(struct ath_hw *ah, enum ath9k_capability_type type,
			    u32 capability, u32 setting, int *status)
{
	switch (type) {
	case ATH9K_CAP_TKIP_MIC:
		if (setting)
			ah->sta_id1_defaults |=
				AR_STA_ID1_CRPT_MIC_ENABLE;
		else
			ah->sta_id1_defaults &=
				~AR_STA_ID1_CRPT_MIC_ENABLE;
		return true;
	case ATH9K_CAP_MCAST_KEYSRCH:
		if (setting)
			ah->sta_id1_defaults |= AR_STA_ID1_MCAST_KSRCH;
		else
			ah->sta_id1_defaults &= ~AR_STA_ID1_MCAST_KSRCH;
		return true;
	default:
		return false;
	}
}
EXPORT_SYMBOL(ath9k_hw_setcapability);

/****************************/
/* GPIO / RFKILL / Antennae */
/****************************/

static void ath9k_hw_gpio_cfg_output_mux(struct ath_hw *ah,
					 u32 gpio, u32 type)
{
	int addr;
	u32 gpio_shift, tmp;

	if (gpio > 11)
		addr = AR_GPIO_OUTPUT_MUX3;
	else if (gpio > 5)
		addr = AR_GPIO_OUTPUT_MUX2;
	else
		addr = AR_GPIO_OUTPUT_MUX1;

	gpio_shift = (gpio % 6) * 5;

	if (AR_SREV_9280_20_OR_LATER(ah)
	    || (addr != AR_GPIO_OUTPUT_MUX1)) {
		REG_RMW(ah, addr, (type << gpio_shift),
			(0x1f << gpio_shift));
	} else {
		tmp = REG_READ(ah, addr);
		tmp = ((tmp & 0x1F0) << 1) | (tmp & ~0x1F0);
		tmp &= ~(0x1f << gpio_shift);
		tmp |= (type << gpio_shift);
		REG_WRITE(ah, addr, tmp);
	}
}

void ath9k_hw_cfg_gpio_input(struct ath_hw *ah, u32 gpio)
{
	u32 gpio_shift;

	BUG_ON(gpio >= ah->caps.num_gpio_pins);

	gpio_shift = gpio << 1;

	REG_RMW(ah,
		AR_GPIO_OE_OUT,
		(AR_GPIO_OE_OUT_DRV_NO << gpio_shift),
		(AR_GPIO_OE_OUT_DRV << gpio_shift));
}
EXPORT_SYMBOL(ath9k_hw_cfg_gpio_input);

u32 ath9k_hw_gpio_get(struct ath_hw *ah, u32 gpio)
{
#define MS_REG_READ(x, y) \
	(MS(REG_READ(ah, AR_GPIO_IN_OUT), x##_GPIO_IN_VAL) & (AR_GPIO_BIT(y)))

	if (gpio >= ah->caps.num_gpio_pins)
		return 0xffffffff;

<<<<<<< HEAD
	if (AR_SREV_9271(ah))
=======
	if (AR_SREV_9300_20_OR_LATER(ah))
		return MS_REG_READ(AR9300, gpio) != 0;
	else if (AR_SREV_9271(ah))
>>>>>>> 67272440
		return MS_REG_READ(AR9271, gpio) != 0;
	else if (AR_SREV_9287_10_OR_LATER(ah))
		return MS_REG_READ(AR9287, gpio) != 0;
	else if (AR_SREV_9285_10_OR_LATER(ah))
		return MS_REG_READ(AR9285, gpio) != 0;
	else if (AR_SREV_9280_10_OR_LATER(ah))
		return MS_REG_READ(AR928X, gpio) != 0;
	else
		return MS_REG_READ(AR, gpio) != 0;
}
EXPORT_SYMBOL(ath9k_hw_gpio_get);

void ath9k_hw_cfg_output(struct ath_hw *ah, u32 gpio,
			 u32 ah_signal_type)
{
	u32 gpio_shift;

	ath9k_hw_gpio_cfg_output_mux(ah, gpio, ah_signal_type);

	gpio_shift = 2 * gpio;

	REG_RMW(ah,
		AR_GPIO_OE_OUT,
		(AR_GPIO_OE_OUT_DRV_ALL << gpio_shift),
		(AR_GPIO_OE_OUT_DRV << gpio_shift));
}
EXPORT_SYMBOL(ath9k_hw_cfg_output);

void ath9k_hw_set_gpio(struct ath_hw *ah, u32 gpio, u32 val)
{
	if (AR_SREV_9271(ah))
		val = ~val;

	REG_RMW(ah, AR_GPIO_IN_OUT, ((val & 1) << gpio),
		AR_GPIO_BIT(gpio));
}
EXPORT_SYMBOL(ath9k_hw_set_gpio);

u32 ath9k_hw_getdefantenna(struct ath_hw *ah)
{
	return REG_READ(ah, AR_DEF_ANTENNA) & 0x7;
}
EXPORT_SYMBOL(ath9k_hw_getdefantenna);

void ath9k_hw_setantenna(struct ath_hw *ah, u32 antenna)
{
	REG_WRITE(ah, AR_DEF_ANTENNA, (antenna & 0x7));
}
EXPORT_SYMBOL(ath9k_hw_setantenna);

/*********************/
/* General Operation */
/*********************/

u32 ath9k_hw_getrxfilter(struct ath_hw *ah)
{
	u32 bits = REG_READ(ah, AR_RX_FILTER);
	u32 phybits = REG_READ(ah, AR_PHY_ERR);

	if (phybits & AR_PHY_ERR_RADAR)
		bits |= ATH9K_RX_FILTER_PHYRADAR;
	if (phybits & (AR_PHY_ERR_OFDM_TIMING | AR_PHY_ERR_CCK_TIMING))
		bits |= ATH9K_RX_FILTER_PHYERR;

	return bits;
}
EXPORT_SYMBOL(ath9k_hw_getrxfilter);

void ath9k_hw_setrxfilter(struct ath_hw *ah, u32 bits)
{
	u32 phybits;

	ENABLE_REGWRITE_BUFFER(ah);

	REG_WRITE(ah, AR_RX_FILTER, bits);

	phybits = 0;
	if (bits & ATH9K_RX_FILTER_PHYRADAR)
		phybits |= AR_PHY_ERR_RADAR;
	if (bits & ATH9K_RX_FILTER_PHYERR)
		phybits |= AR_PHY_ERR_OFDM_TIMING | AR_PHY_ERR_CCK_TIMING;
	REG_WRITE(ah, AR_PHY_ERR, phybits);

	if (phybits)
		REG_WRITE(ah, AR_RXCFG,
			  REG_READ(ah, AR_RXCFG) | AR_RXCFG_ZLFDMA);
	else
		REG_WRITE(ah, AR_RXCFG,
			  REG_READ(ah, AR_RXCFG) & ~AR_RXCFG_ZLFDMA);

	REGWRITE_BUFFER_FLUSH(ah);
	DISABLE_REGWRITE_BUFFER(ah);
}
EXPORT_SYMBOL(ath9k_hw_setrxfilter);

bool ath9k_hw_phy_disable(struct ath_hw *ah)
{
	if (!ath9k_hw_set_reset_reg(ah, ATH9K_RESET_WARM))
		return false;

	ath9k_hw_init_pll(ah, NULL);
	return true;
}
EXPORT_SYMBOL(ath9k_hw_phy_disable);

bool ath9k_hw_disable(struct ath_hw *ah)
{
	if (!ath9k_hw_setpower(ah, ATH9K_PM_AWAKE))
		return false;

	if (!ath9k_hw_set_reset_reg(ah, ATH9K_RESET_COLD))
		return false;

	ath9k_hw_init_pll(ah, NULL);
	return true;
}
EXPORT_SYMBOL(ath9k_hw_disable);

void ath9k_hw_set_txpowerlimit(struct ath_hw *ah, u32 limit)
{
	struct ath_regulatory *regulatory = ath9k_hw_regulatory(ah);
	struct ath9k_channel *chan = ah->curchan;
	struct ieee80211_channel *channel = chan->chan;

	regulatory->power_limit = min(limit, (u32) MAX_RATE_POWER);

	ah->eep_ops->set_txpower(ah, chan,
				 ath9k_regd_get_ctl(regulatory, chan),
				 channel->max_antenna_gain * 2,
				 channel->max_power * 2,
				 min((u32) MAX_RATE_POWER,
				 (u32) regulatory->power_limit));
}
EXPORT_SYMBOL(ath9k_hw_set_txpowerlimit);

void ath9k_hw_setmac(struct ath_hw *ah, const u8 *mac)
{
	memcpy(ath9k_hw_common(ah)->macaddr, mac, ETH_ALEN);
}
EXPORT_SYMBOL(ath9k_hw_setmac);

void ath9k_hw_setopmode(struct ath_hw *ah)
{
	ath9k_hw_set_operating_mode(ah, ah->opmode);
}
EXPORT_SYMBOL(ath9k_hw_setopmode);

void ath9k_hw_setmcastfilter(struct ath_hw *ah, u32 filter0, u32 filter1)
{
	REG_WRITE(ah, AR_MCAST_FIL0, filter0);
	REG_WRITE(ah, AR_MCAST_FIL1, filter1);
}
EXPORT_SYMBOL(ath9k_hw_setmcastfilter);

void ath9k_hw_write_associd(struct ath_hw *ah)
{
	struct ath_common *common = ath9k_hw_common(ah);

	REG_WRITE(ah, AR_BSS_ID0, get_unaligned_le32(common->curbssid));
	REG_WRITE(ah, AR_BSS_ID1, get_unaligned_le16(common->curbssid + 4) |
		  ((common->curaid & 0x3fff) << AR_BSS_ID1_AID_S));
}
EXPORT_SYMBOL(ath9k_hw_write_associd);

#define ATH9K_MAX_TSF_READ 10

u64 ath9k_hw_gettsf64(struct ath_hw *ah)
{
	u32 tsf_lower, tsf_upper1, tsf_upper2;
	int i;

	tsf_upper1 = REG_READ(ah, AR_TSF_U32);
	for (i = 0; i < ATH9K_MAX_TSF_READ; i++) {
		tsf_lower = REG_READ(ah, AR_TSF_L32);
		tsf_upper2 = REG_READ(ah, AR_TSF_U32);
		if (tsf_upper2 == tsf_upper1)
			break;
		tsf_upper1 = tsf_upper2;
	}

	WARN_ON( i == ATH9K_MAX_TSF_READ );

	return (((u64)tsf_upper1 << 32) | tsf_lower);
}
EXPORT_SYMBOL(ath9k_hw_gettsf64);

void ath9k_hw_settsf64(struct ath_hw *ah, u64 tsf64)
{
	REG_WRITE(ah, AR_TSF_L32, tsf64 & 0xffffffff);
	REG_WRITE(ah, AR_TSF_U32, (tsf64 >> 32) & 0xffffffff);
}
EXPORT_SYMBOL(ath9k_hw_settsf64);

void ath9k_hw_reset_tsf(struct ath_hw *ah)
{
	if (!ath9k_hw_wait(ah, AR_SLP32_MODE, AR_SLP32_TSF_WRITE_STATUS, 0,
			   AH_TSF_WRITE_TIMEOUT))
		ath_print(ath9k_hw_common(ah), ATH_DBG_RESET,
			  "AR_SLP32_TSF_WRITE_STATUS limit exceeded\n");

	REG_WRITE(ah, AR_RESET_TSF, AR_RESET_TSF_ONCE);
}
EXPORT_SYMBOL(ath9k_hw_reset_tsf);

void ath9k_hw_set_tsfadjust(struct ath_hw *ah, u32 setting)
{
	if (setting)
		ah->misc_mode |= AR_PCU_TX_ADD_TSF;
	else
		ah->misc_mode &= ~AR_PCU_TX_ADD_TSF;
}
EXPORT_SYMBOL(ath9k_hw_set_tsfadjust);

/*
 *  Extend 15-bit time stamp from rx descriptor to
 *  a full 64-bit TSF using the current h/w TSF.
*/
u64 ath9k_hw_extend_tsf(struct ath_hw *ah, u32 rstamp)
{
	u64 tsf;

	tsf = ath9k_hw_gettsf64(ah);
	if ((tsf & 0x7fff) < rstamp)
		tsf -= 0x8000;
	return (tsf & ~0x7fff) | rstamp;
}
EXPORT_SYMBOL(ath9k_hw_extend_tsf);

void ath9k_hw_set11nmac2040(struct ath_hw *ah)
{
	struct ieee80211_conf *conf = &ath9k_hw_common(ah)->hw->conf;
	u32 macmode;

	if (conf_is_ht40(conf) && !ah->config.cwm_ignore_extcca)
		macmode = AR_2040_JOINED_RX_CLEAR;
	else
		macmode = 0;

	REG_WRITE(ah, AR_2040_MODE, macmode);
}

/* HW Generic timers configuration */

static const struct ath_gen_timer_configuration gen_tmr_configuration[] =
{
	{AR_NEXT_NDP_TIMER, AR_NDP_PERIOD, AR_TIMER_MODE, 0x0080},
	{AR_NEXT_NDP_TIMER, AR_NDP_PERIOD, AR_TIMER_MODE, 0x0080},
	{AR_NEXT_NDP_TIMER, AR_NDP_PERIOD, AR_TIMER_MODE, 0x0080},
	{AR_NEXT_NDP_TIMER, AR_NDP_PERIOD, AR_TIMER_MODE, 0x0080},
	{AR_NEXT_NDP_TIMER, AR_NDP_PERIOD, AR_TIMER_MODE, 0x0080},
	{AR_NEXT_NDP_TIMER, AR_NDP_PERIOD, AR_TIMER_MODE, 0x0080},
	{AR_NEXT_NDP_TIMER, AR_NDP_PERIOD, AR_TIMER_MODE, 0x0080},
	{AR_NEXT_NDP_TIMER, AR_NDP_PERIOD, AR_TIMER_MODE, 0x0080},
	{AR_NEXT_NDP2_TIMER, AR_NDP2_PERIOD, AR_NDP2_TIMER_MODE, 0x0001},
	{AR_NEXT_NDP2_TIMER + 1*4, AR_NDP2_PERIOD + 1*4,
				AR_NDP2_TIMER_MODE, 0x0002},
	{AR_NEXT_NDP2_TIMER + 2*4, AR_NDP2_PERIOD + 2*4,
				AR_NDP2_TIMER_MODE, 0x0004},
	{AR_NEXT_NDP2_TIMER + 3*4, AR_NDP2_PERIOD + 3*4,
				AR_NDP2_TIMER_MODE, 0x0008},
	{AR_NEXT_NDP2_TIMER + 4*4, AR_NDP2_PERIOD + 4*4,
				AR_NDP2_TIMER_MODE, 0x0010},
	{AR_NEXT_NDP2_TIMER + 5*4, AR_NDP2_PERIOD + 5*4,
				AR_NDP2_TIMER_MODE, 0x0020},
	{AR_NEXT_NDP2_TIMER + 6*4, AR_NDP2_PERIOD + 6*4,
				AR_NDP2_TIMER_MODE, 0x0040},
	{AR_NEXT_NDP2_TIMER + 7*4, AR_NDP2_PERIOD + 7*4,
				AR_NDP2_TIMER_MODE, 0x0080}
};

/* HW generic timer primitives */

/* compute and clear index of rightmost 1 */
static u32 rightmost_index(struct ath_gen_timer_table *timer_table, u32 *mask)
{
	u32 b;

	b = *mask;
	b &= (0-b);
	*mask &= ~b;
	b *= debruijn32;
	b >>= 27;

	return timer_table->gen_timer_index[b];
}

u32 ath9k_hw_gettsf32(struct ath_hw *ah)
{
	return REG_READ(ah, AR_TSF_L32);
}
EXPORT_SYMBOL(ath9k_hw_gettsf32);

struct ath_gen_timer *ath_gen_timer_alloc(struct ath_hw *ah,
					  void (*trigger)(void *),
					  void (*overflow)(void *),
					  void *arg,
					  u8 timer_index)
{
	struct ath_gen_timer_table *timer_table = &ah->hw_gen_timers;
	struct ath_gen_timer *timer;

	timer = kzalloc(sizeof(struct ath_gen_timer), GFP_KERNEL);

	if (timer == NULL) {
		ath_print(ath9k_hw_common(ah), ATH_DBG_FATAL,
			  "Failed to allocate memory"
			  "for hw timer[%d]\n", timer_index);
		return NULL;
	}

	/* allocate a hardware generic timer slot */
	timer_table->timers[timer_index] = timer;
	timer->index = timer_index;
	timer->trigger = trigger;
	timer->overflow = overflow;
	timer->arg = arg;

	return timer;
}
EXPORT_SYMBOL(ath_gen_timer_alloc);

void ath9k_hw_gen_timer_start(struct ath_hw *ah,
			      struct ath_gen_timer *timer,
			      u32 timer_next,
			      u32 timer_period)
{
	struct ath_gen_timer_table *timer_table = &ah->hw_gen_timers;
	u32 tsf;

	BUG_ON(!timer_period);

	set_bit(timer->index, &timer_table->timer_mask.timer_bits);

	tsf = ath9k_hw_gettsf32(ah);

	ath_print(ath9k_hw_common(ah), ATH_DBG_HWTIMER,
		  "curent tsf %x period %x"
		  "timer_next %x\n", tsf, timer_period, timer_next);

	/*
	 * Pull timer_next forward if the current TSF already passed it
	 * because of software latency
	 */
	if (timer_next < tsf)
		timer_next = tsf + timer_period;

	/*
	 * Program generic timer registers
	 */
	REG_WRITE(ah, gen_tmr_configuration[timer->index].next_addr,
		 timer_next);
	REG_WRITE(ah, gen_tmr_configuration[timer->index].period_addr,
		  timer_period);
	REG_SET_BIT(ah, gen_tmr_configuration[timer->index].mode_addr,
		    gen_tmr_configuration[timer->index].mode_mask);

	/* Enable both trigger and thresh interrupt masks */
	REG_SET_BIT(ah, AR_IMR_S5,
		(SM(AR_GENTMR_BIT(timer->index), AR_IMR_S5_GENTIMER_THRESH) |
		SM(AR_GENTMR_BIT(timer->index), AR_IMR_S5_GENTIMER_TRIG)));
}
EXPORT_SYMBOL(ath9k_hw_gen_timer_start);

void ath9k_hw_gen_timer_stop(struct ath_hw *ah, struct ath_gen_timer *timer)
{
	struct ath_gen_timer_table *timer_table = &ah->hw_gen_timers;

	if ((timer->index < AR_FIRST_NDP_TIMER) ||
		(timer->index >= ATH_MAX_GEN_TIMER)) {
		return;
	}

	/* Clear generic timer enable bits. */
	REG_CLR_BIT(ah, gen_tmr_configuration[timer->index].mode_addr,
			gen_tmr_configuration[timer->index].mode_mask);

	/* Disable both trigger and thresh interrupt masks */
	REG_CLR_BIT(ah, AR_IMR_S5,
		(SM(AR_GENTMR_BIT(timer->index), AR_IMR_S5_GENTIMER_THRESH) |
		SM(AR_GENTMR_BIT(timer->index), AR_IMR_S5_GENTIMER_TRIG)));

	clear_bit(timer->index, &timer_table->timer_mask.timer_bits);
}
EXPORT_SYMBOL(ath9k_hw_gen_timer_stop);

void ath_gen_timer_free(struct ath_hw *ah, struct ath_gen_timer *timer)
{
	struct ath_gen_timer_table *timer_table = &ah->hw_gen_timers;

	/* free the hardware generic timer slot */
	timer_table->timers[timer->index] = NULL;
	kfree(timer);
}
EXPORT_SYMBOL(ath_gen_timer_free);

/*
 * Generic Timer Interrupts handling
 */
void ath_gen_timer_isr(struct ath_hw *ah)
{
	struct ath_gen_timer_table *timer_table = &ah->hw_gen_timers;
	struct ath_gen_timer *timer;
	struct ath_common *common = ath9k_hw_common(ah);
	u32 trigger_mask, thresh_mask, index;

	/* get hardware generic timer interrupt status */
	trigger_mask = ah->intr_gen_timer_trigger;
	thresh_mask = ah->intr_gen_timer_thresh;
	trigger_mask &= timer_table->timer_mask.val;
	thresh_mask &= timer_table->timer_mask.val;

	trigger_mask &= ~thresh_mask;

	while (thresh_mask) {
		index = rightmost_index(timer_table, &thresh_mask);
		timer = timer_table->timers[index];
		BUG_ON(!timer);
		ath_print(common, ATH_DBG_HWTIMER,
			  "TSF overflow for Gen timer %d\n", index);
		timer->overflow(timer->arg);
	}

	while (trigger_mask) {
		index = rightmost_index(timer_table, &trigger_mask);
		timer = timer_table->timers[index];
		BUG_ON(!timer);
		ath_print(common, ATH_DBG_HWTIMER,
			  "Gen timer[%d] trigger\n", index);
		timer->trigger(timer->arg);
	}
}
EXPORT_SYMBOL(ath_gen_timer_isr);

/********/
/* HTC  */
/********/

void ath9k_hw_htc_resetinit(struct ath_hw *ah)
{
	ah->htc_reset_init = true;
}
EXPORT_SYMBOL(ath9k_hw_htc_resetinit);

static struct {
	u32 version;
	const char * name;
} ath_mac_bb_names[] = {
	/* Devices with external radios */
	{ AR_SREV_VERSION_5416_PCI,	"5416" },
	{ AR_SREV_VERSION_5416_PCIE,	"5418" },
	{ AR_SREV_VERSION_9100,		"9100" },
	{ AR_SREV_VERSION_9160,		"9160" },
	/* Single-chip solutions */
	{ AR_SREV_VERSION_9280,		"9280" },
	{ AR_SREV_VERSION_9285,		"9285" },
	{ AR_SREV_VERSION_9287,         "9287" },
	{ AR_SREV_VERSION_9271,         "9271" },
	{ AR_SREV_VERSION_9300,         "9300" },
};

/* For devices with external radios */
static struct {
	u16 version;
	const char * name;
} ath_rf_names[] = {
	{ 0,				"5133" },
	{ AR_RAD5133_SREV_MAJOR,	"5133" },
	{ AR_RAD5122_SREV_MAJOR,	"5122" },
	{ AR_RAD2133_SREV_MAJOR,	"2133" },
	{ AR_RAD2122_SREV_MAJOR,	"2122" }
};

/*
 * Return the MAC/BB name. "????" is returned if the MAC/BB is unknown.
 */
static const char *ath9k_hw_mac_bb_name(u32 mac_bb_version)
{
	int i;

	for (i=0; i<ARRAY_SIZE(ath_mac_bb_names); i++) {
		if (ath_mac_bb_names[i].version == mac_bb_version) {
			return ath_mac_bb_names[i].name;
		}
	}

	return "????";
}

/*
 * Return the RF name. "????" is returned if the RF is unknown.
 * Used for devices with external radios.
 */
static const char *ath9k_hw_rf_name(u16 rf_version)
{
	int i;

	for (i=0; i<ARRAY_SIZE(ath_rf_names); i++) {
		if (ath_rf_names[i].version == rf_version) {
			return ath_rf_names[i].name;
		}
	}

	return "????";
}

void ath9k_hw_name(struct ath_hw *ah, char *hw_name, size_t len)
{
	int used;

	/* chipsets >= AR9280 are single-chip */
	if (AR_SREV_9280_10_OR_LATER(ah)) {
		used = snprintf(hw_name, len,
			       "Atheros AR%s Rev:%x",
			       ath9k_hw_mac_bb_name(ah->hw_version.macVersion),
			       ah->hw_version.macRev);
	}
	else {
		used = snprintf(hw_name, len,
			       "Atheros AR%s MAC/BB Rev:%x AR%s RF Rev:%x",
			       ath9k_hw_mac_bb_name(ah->hw_version.macVersion),
			       ah->hw_version.macRev,
			       ath9k_hw_rf_name((ah->hw_version.analog5GhzRev &
						AR_RADIO_SREV_MAJOR)),
			       ah->hw_version.phyRev);
	}

	hw_name[used] = '\0';
}
EXPORT_SYMBOL(ath9k_hw_name);<|MERGE_RESOLUTION|>--- conflicted
+++ resolved
@@ -28,10 +28,6 @@
 #define ATH9K_CLOCK_RATE_2GHZ_OFDM	44
 
 static bool ath9k_hw_set_reset_reg(struct ath_hw *ah, u32 type);
-<<<<<<< HEAD
-static void ath9k_hw_set_regs(struct ath_hw *ah, struct ath9k_channel *chan);
-=======
->>>>>>> 67272440
 
 MODULE_AUTHOR("Atheros Communications");
 MODULE_DESCRIPTION("Support for Atheros 802.11n wireless LAN cards.");
@@ -497,331 +493,10 @@
 
 static void ath9k_hw_attach_ops(struct ath_hw *ah)
 {
-<<<<<<< HEAD
-	switch (devid) {
-	case AR5416_DEVID_PCI:
-	case AR5416_DEVID_PCIE:
-	case AR5416_AR9100_DEVID:
-	case AR9160_DEVID_PCI:
-	case AR9280_DEVID_PCI:
-	case AR9280_DEVID_PCIE:
-	case AR9285_DEVID_PCIE:
-	case AR5416_DEVID_AR9287_PCI:
-	case AR5416_DEVID_AR9287_PCIE:
-	case AR2427_DEVID_PCIE:
-		return true;
-	default:
-		break;
-	}
-	return false;
-}
-
-static bool ath9k_hw_macversion_supported(u32 macversion)
-{
-	switch (macversion) {
-	case AR_SREV_VERSION_5416_PCI:
-	case AR_SREV_VERSION_5416_PCIE:
-	case AR_SREV_VERSION_9160:
-	case AR_SREV_VERSION_9100:
-	case AR_SREV_VERSION_9280:
-	case AR_SREV_VERSION_9285:
-	case AR_SREV_VERSION_9287:
-	case AR_SREV_VERSION_9271:
-		return true;
-	default:
-		break;
-	}
-	return false;
-}
-
-static void ath9k_hw_init_cal_settings(struct ath_hw *ah)
-{
-	if (AR_SREV_9160_10_OR_LATER(ah)) {
-		if (AR_SREV_9280_10_OR_LATER(ah)) {
-			ah->iq_caldata.calData = &iq_cal_single_sample;
-			ah->adcgain_caldata.calData =
-				&adc_gain_cal_single_sample;
-			ah->adcdc_caldata.calData =
-				&adc_dc_cal_single_sample;
-			ah->adcdc_calinitdata.calData =
-				&adc_init_dc_cal;
-		} else {
-			ah->iq_caldata.calData = &iq_cal_multi_sample;
-			ah->adcgain_caldata.calData =
-				&adc_gain_cal_multi_sample;
-			ah->adcdc_caldata.calData =
-				&adc_dc_cal_multi_sample;
-			ah->adcdc_calinitdata.calData =
-				&adc_init_dc_cal;
-		}
-		ah->supp_cals = ADC_GAIN_CAL | ADC_DC_CAL | IQ_MISMATCH_CAL;
-	}
-}
-
-static void ath9k_hw_init_mode_regs(struct ath_hw *ah)
-{
-	if (AR_SREV_9271(ah)) {
-		INIT_INI_ARRAY(&ah->iniModes, ar9271Modes_9271,
-			       ARRAY_SIZE(ar9271Modes_9271), 6);
-		INIT_INI_ARRAY(&ah->iniCommon, ar9271Common_9271,
-			       ARRAY_SIZE(ar9271Common_9271), 2);
-		INIT_INI_ARRAY(&ah->iniCommon_normal_cck_fir_coeff_9271,
-			       ar9271Common_normal_cck_fir_coeff_9271,
-			       ARRAY_SIZE(ar9271Common_normal_cck_fir_coeff_9271), 2);
-		INIT_INI_ARRAY(&ah->iniCommon_japan_2484_cck_fir_coeff_9271,
-			       ar9271Common_japan_2484_cck_fir_coeff_9271,
-			       ARRAY_SIZE(ar9271Common_japan_2484_cck_fir_coeff_9271), 2);
-		INIT_INI_ARRAY(&ah->iniModes_9271_1_0_only,
-			       ar9271Modes_9271_1_0_only,
-			       ARRAY_SIZE(ar9271Modes_9271_1_0_only), 6);
-		INIT_INI_ARRAY(&ah->iniModes_9271_ANI_reg, ar9271Modes_9271_ANI_reg,
-			       ARRAY_SIZE(ar9271Modes_9271_ANI_reg), 6);
-		INIT_INI_ARRAY(&ah->iniModes_high_power_tx_gain_9271,
-			       ar9271Modes_high_power_tx_gain_9271,
-			       ARRAY_SIZE(ar9271Modes_high_power_tx_gain_9271), 6);
-		INIT_INI_ARRAY(&ah->iniModes_normal_power_tx_gain_9271,
-			       ar9271Modes_normal_power_tx_gain_9271,
-			       ARRAY_SIZE(ar9271Modes_normal_power_tx_gain_9271), 6);
-		return;
-	}
-
-	if (AR_SREV_9287_11_OR_LATER(ah)) {
-		INIT_INI_ARRAY(&ah->iniModes, ar9287Modes_9287_1_1,
-				ARRAY_SIZE(ar9287Modes_9287_1_1), 6);
-		INIT_INI_ARRAY(&ah->iniCommon, ar9287Common_9287_1_1,
-				ARRAY_SIZE(ar9287Common_9287_1_1), 2);
-		if (ah->config.pcie_clock_req)
-			INIT_INI_ARRAY(&ah->iniPcieSerdes,
-			ar9287PciePhy_clkreq_off_L1_9287_1_1,
-			ARRAY_SIZE(ar9287PciePhy_clkreq_off_L1_9287_1_1), 2);
-		else
-			INIT_INI_ARRAY(&ah->iniPcieSerdes,
-			ar9287PciePhy_clkreq_always_on_L1_9287_1_1,
-			ARRAY_SIZE(ar9287PciePhy_clkreq_always_on_L1_9287_1_1),
-					2);
-	} else if (AR_SREV_9287_10_OR_LATER(ah)) {
-		INIT_INI_ARRAY(&ah->iniModes, ar9287Modes_9287_1_0,
-				ARRAY_SIZE(ar9287Modes_9287_1_0), 6);
-		INIT_INI_ARRAY(&ah->iniCommon, ar9287Common_9287_1_0,
-				ARRAY_SIZE(ar9287Common_9287_1_0), 2);
-
-		if (ah->config.pcie_clock_req)
-			INIT_INI_ARRAY(&ah->iniPcieSerdes,
-			ar9287PciePhy_clkreq_off_L1_9287_1_0,
-			ARRAY_SIZE(ar9287PciePhy_clkreq_off_L1_9287_1_0), 2);
-		else
-			INIT_INI_ARRAY(&ah->iniPcieSerdes,
-			ar9287PciePhy_clkreq_always_on_L1_9287_1_0,
-			ARRAY_SIZE(ar9287PciePhy_clkreq_always_on_L1_9287_1_0),
-				  2);
-	} else if (AR_SREV_9285_12_OR_LATER(ah)) {
-
-
-		INIT_INI_ARRAY(&ah->iniModes, ar9285Modes_9285_1_2,
-			       ARRAY_SIZE(ar9285Modes_9285_1_2), 6);
-		INIT_INI_ARRAY(&ah->iniCommon, ar9285Common_9285_1_2,
-			       ARRAY_SIZE(ar9285Common_9285_1_2), 2);
-
-		if (ah->config.pcie_clock_req) {
-			INIT_INI_ARRAY(&ah->iniPcieSerdes,
-			ar9285PciePhy_clkreq_off_L1_9285_1_2,
-			ARRAY_SIZE(ar9285PciePhy_clkreq_off_L1_9285_1_2), 2);
-		} else {
-			INIT_INI_ARRAY(&ah->iniPcieSerdes,
-			ar9285PciePhy_clkreq_always_on_L1_9285_1_2,
-			ARRAY_SIZE(ar9285PciePhy_clkreq_always_on_L1_9285_1_2),
-				  2);
-		}
-	} else if (AR_SREV_9285_10_OR_LATER(ah)) {
-		INIT_INI_ARRAY(&ah->iniModes, ar9285Modes_9285,
-			       ARRAY_SIZE(ar9285Modes_9285), 6);
-		INIT_INI_ARRAY(&ah->iniCommon, ar9285Common_9285,
-			       ARRAY_SIZE(ar9285Common_9285), 2);
-
-		if (ah->config.pcie_clock_req) {
-			INIT_INI_ARRAY(&ah->iniPcieSerdes,
-			ar9285PciePhy_clkreq_off_L1_9285,
-			ARRAY_SIZE(ar9285PciePhy_clkreq_off_L1_9285), 2);
-		} else {
-			INIT_INI_ARRAY(&ah->iniPcieSerdes,
-			ar9285PciePhy_clkreq_always_on_L1_9285,
-			ARRAY_SIZE(ar9285PciePhy_clkreq_always_on_L1_9285), 2);
-		}
-	} else if (AR_SREV_9280_20_OR_LATER(ah)) {
-		INIT_INI_ARRAY(&ah->iniModes, ar9280Modes_9280_2,
-			       ARRAY_SIZE(ar9280Modes_9280_2), 6);
-		INIT_INI_ARRAY(&ah->iniCommon, ar9280Common_9280_2,
-			       ARRAY_SIZE(ar9280Common_9280_2), 2);
-
-		if (ah->config.pcie_clock_req) {
-			INIT_INI_ARRAY(&ah->iniPcieSerdes,
-			       ar9280PciePhy_clkreq_off_L1_9280,
-			       ARRAY_SIZE(ar9280PciePhy_clkreq_off_L1_9280),2);
-		} else {
-			INIT_INI_ARRAY(&ah->iniPcieSerdes,
-			       ar9280PciePhy_clkreq_always_on_L1_9280,
-			       ARRAY_SIZE(ar9280PciePhy_clkreq_always_on_L1_9280), 2);
-		}
-		INIT_INI_ARRAY(&ah->iniModesAdditional,
-			       ar9280Modes_fast_clock_9280_2,
-			       ARRAY_SIZE(ar9280Modes_fast_clock_9280_2), 3);
-	} else if (AR_SREV_9280_10_OR_LATER(ah)) {
-		INIT_INI_ARRAY(&ah->iniModes, ar9280Modes_9280,
-			       ARRAY_SIZE(ar9280Modes_9280), 6);
-		INIT_INI_ARRAY(&ah->iniCommon, ar9280Common_9280,
-			       ARRAY_SIZE(ar9280Common_9280), 2);
-	} else if (AR_SREV_9160_10_OR_LATER(ah)) {
-		INIT_INI_ARRAY(&ah->iniModes, ar5416Modes_9160,
-			       ARRAY_SIZE(ar5416Modes_9160), 6);
-		INIT_INI_ARRAY(&ah->iniCommon, ar5416Common_9160,
-			       ARRAY_SIZE(ar5416Common_9160), 2);
-		INIT_INI_ARRAY(&ah->iniBank0, ar5416Bank0_9160,
-			       ARRAY_SIZE(ar5416Bank0_9160), 2);
-		INIT_INI_ARRAY(&ah->iniBB_RfGain, ar5416BB_RfGain_9160,
-			       ARRAY_SIZE(ar5416BB_RfGain_9160), 3);
-		INIT_INI_ARRAY(&ah->iniBank1, ar5416Bank1_9160,
-			       ARRAY_SIZE(ar5416Bank1_9160), 2);
-		INIT_INI_ARRAY(&ah->iniBank2, ar5416Bank2_9160,
-			       ARRAY_SIZE(ar5416Bank2_9160), 2);
-		INIT_INI_ARRAY(&ah->iniBank3, ar5416Bank3_9160,
-			       ARRAY_SIZE(ar5416Bank3_9160), 3);
-		INIT_INI_ARRAY(&ah->iniBank6, ar5416Bank6_9160,
-			       ARRAY_SIZE(ar5416Bank6_9160), 3);
-		INIT_INI_ARRAY(&ah->iniBank6TPC, ar5416Bank6TPC_9160,
-			       ARRAY_SIZE(ar5416Bank6TPC_9160), 3);
-		INIT_INI_ARRAY(&ah->iniBank7, ar5416Bank7_9160,
-			       ARRAY_SIZE(ar5416Bank7_9160), 2);
-		if (AR_SREV_9160_11(ah)) {
-			INIT_INI_ARRAY(&ah->iniAddac,
-				       ar5416Addac_91601_1,
-				       ARRAY_SIZE(ar5416Addac_91601_1), 2);
-		} else {
-			INIT_INI_ARRAY(&ah->iniAddac, ar5416Addac_9160,
-				       ARRAY_SIZE(ar5416Addac_9160), 2);
-		}
-	} else if (AR_SREV_9100_OR_LATER(ah)) {
-		INIT_INI_ARRAY(&ah->iniModes, ar5416Modes_9100,
-			       ARRAY_SIZE(ar5416Modes_9100), 6);
-		INIT_INI_ARRAY(&ah->iniCommon, ar5416Common_9100,
-			       ARRAY_SIZE(ar5416Common_9100), 2);
-		INIT_INI_ARRAY(&ah->iniBank0, ar5416Bank0_9100,
-			       ARRAY_SIZE(ar5416Bank0_9100), 2);
-		INIT_INI_ARRAY(&ah->iniBB_RfGain, ar5416BB_RfGain_9100,
-			       ARRAY_SIZE(ar5416BB_RfGain_9100), 3);
-		INIT_INI_ARRAY(&ah->iniBank1, ar5416Bank1_9100,
-			       ARRAY_SIZE(ar5416Bank1_9100), 2);
-		INIT_INI_ARRAY(&ah->iniBank2, ar5416Bank2_9100,
-			       ARRAY_SIZE(ar5416Bank2_9100), 2);
-		INIT_INI_ARRAY(&ah->iniBank3, ar5416Bank3_9100,
-			       ARRAY_SIZE(ar5416Bank3_9100), 3);
-		INIT_INI_ARRAY(&ah->iniBank6, ar5416Bank6_9100,
-			       ARRAY_SIZE(ar5416Bank6_9100), 3);
-		INIT_INI_ARRAY(&ah->iniBank6TPC, ar5416Bank6TPC_9100,
-			       ARRAY_SIZE(ar5416Bank6TPC_9100), 3);
-		INIT_INI_ARRAY(&ah->iniBank7, ar5416Bank7_9100,
-			       ARRAY_SIZE(ar5416Bank7_9100), 2);
-		INIT_INI_ARRAY(&ah->iniAddac, ar5416Addac_9100,
-			       ARRAY_SIZE(ar5416Addac_9100), 2);
-	} else {
-		INIT_INI_ARRAY(&ah->iniModes, ar5416Modes,
-			       ARRAY_SIZE(ar5416Modes), 6);
-		INIT_INI_ARRAY(&ah->iniCommon, ar5416Common,
-			       ARRAY_SIZE(ar5416Common), 2);
-		INIT_INI_ARRAY(&ah->iniBank0, ar5416Bank0,
-			       ARRAY_SIZE(ar5416Bank0), 2);
-		INIT_INI_ARRAY(&ah->iniBB_RfGain, ar5416BB_RfGain,
-			       ARRAY_SIZE(ar5416BB_RfGain), 3);
-		INIT_INI_ARRAY(&ah->iniBank1, ar5416Bank1,
-			       ARRAY_SIZE(ar5416Bank1), 2);
-		INIT_INI_ARRAY(&ah->iniBank2, ar5416Bank2,
-			       ARRAY_SIZE(ar5416Bank2), 2);
-		INIT_INI_ARRAY(&ah->iniBank3, ar5416Bank3,
-			       ARRAY_SIZE(ar5416Bank3), 3);
-		INIT_INI_ARRAY(&ah->iniBank6, ar5416Bank6,
-			       ARRAY_SIZE(ar5416Bank6), 3);
-		INIT_INI_ARRAY(&ah->iniBank6TPC, ar5416Bank6TPC,
-			       ARRAY_SIZE(ar5416Bank6TPC), 3);
-		INIT_INI_ARRAY(&ah->iniBank7, ar5416Bank7,
-			       ARRAY_SIZE(ar5416Bank7), 2);
-		INIT_INI_ARRAY(&ah->iniAddac, ar5416Addac,
-			       ARRAY_SIZE(ar5416Addac), 2);
-	}
-}
-
-static void ath9k_hw_init_mode_gain_regs(struct ath_hw *ah)
-{
-	if (AR_SREV_9287_11_OR_LATER(ah))
-		INIT_INI_ARRAY(&ah->iniModesRxGain,
-		ar9287Modes_rx_gain_9287_1_1,
-		ARRAY_SIZE(ar9287Modes_rx_gain_9287_1_1), 6);
-	else if (AR_SREV_9287_10(ah))
-		INIT_INI_ARRAY(&ah->iniModesRxGain,
-		ar9287Modes_rx_gain_9287_1_0,
-		ARRAY_SIZE(ar9287Modes_rx_gain_9287_1_0), 6);
-	else if (AR_SREV_9280_20(ah))
-		ath9k_hw_init_rxgain_ini(ah);
-
-	if (AR_SREV_9287_11_OR_LATER(ah)) {
-		INIT_INI_ARRAY(&ah->iniModesTxGain,
-		ar9287Modes_tx_gain_9287_1_1,
-		ARRAY_SIZE(ar9287Modes_tx_gain_9287_1_1), 6);
-	} else if (AR_SREV_9287_10(ah)) {
-		INIT_INI_ARRAY(&ah->iniModesTxGain,
-		ar9287Modes_tx_gain_9287_1_0,
-		ARRAY_SIZE(ar9287Modes_tx_gain_9287_1_0), 6);
-	} else if (AR_SREV_9280_20(ah)) {
-		ath9k_hw_init_txgain_ini(ah);
-	} else if (AR_SREV_9285_12_OR_LATER(ah)) {
-		u32 txgain_type = ah->eep_ops->get_eeprom(ah, EEP_TXGAIN_TYPE);
-
-		/* txgain table */
-		if (txgain_type == AR5416_EEP_TXGAIN_HIGH_POWER) {
-			if (AR_SREV_9285E_20(ah)) {
-				INIT_INI_ARRAY(&ah->iniModesTxGain,
-				ar9285Modes_XE2_0_high_power,
-				ARRAY_SIZE(
-				  ar9285Modes_XE2_0_high_power), 6);
-			} else {
-				INIT_INI_ARRAY(&ah->iniModesTxGain,
-				ar9285Modes_high_power_tx_gain_9285_1_2,
-				ARRAY_SIZE(
-				  ar9285Modes_high_power_tx_gain_9285_1_2), 6);
-			}
-		} else {
-			if (AR_SREV_9285E_20(ah)) {
-				INIT_INI_ARRAY(&ah->iniModesTxGain,
-				ar9285Modes_XE2_0_normal_power,
-				ARRAY_SIZE(
-				  ar9285Modes_XE2_0_normal_power), 6);
-			} else {
-				INIT_INI_ARRAY(&ah->iniModesTxGain,
-				ar9285Modes_original_tx_gain_9285_1_2,
-				ARRAY_SIZE(
-				  ar9285Modes_original_tx_gain_9285_1_2), 6);
-			}
-		}
-	}
-}
-
-static void ath9k_hw_init_eeprom_fix(struct ath_hw *ah)
-{
-	struct base_eep_header *pBase = &(ah->eeprom.def.baseEepHeader);
-	struct ath_common *common = ath9k_hw_common(ah);
-
-	ah->need_an_top2_fixup = (ah->hw_version.devid == AR9280_DEVID_PCI) &&
-				 (ah->eep_map != EEP_MAP_4KBITS) &&
-				 ((pBase->version & 0xff) > 0x0a) &&
-				 (pBase->pwdclkind == 0);
-
-	if (ah->need_an_top2_fixup)
-		ath_print(common, ATH_DBG_EEPROM,
-			  "needs fixup for AR_AN_TOP2 register\n");
-=======
 	if (AR_SREV_9300_20_OR_LATER(ah))
 		ar9003_hw_attach_ops(ah);
 	else
 		ar9002_hw_attach_ops(ah);
->>>>>>> 67272440
 }
 
 /* Called for all hardware families */
@@ -830,22 +505,8 @@
 	struct ath_common *common = ath9k_hw_common(ah);
 	int r = 0;
 
-<<<<<<< HEAD
-	if (common->bus_ops->ath_bus_type != ATH_USB) {
-		if (!ath9k_hw_devid_supported(ah->hw_version.devid)) {
-			ath_print(common, ATH_DBG_FATAL,
-				  "Unsupported device ID: 0x%0x\n",
-				  ah->hw_version.devid);
-			return -EOPNOTSUPP;
-		}
-	}
-
-	ath9k_hw_init_defaults(ah);
-	ath9k_hw_init_config(ah);
-=======
 	if (ah->hw_version.devid == AR5416_AR9100_DEVID)
 		ah->hw_version.macVersion = AR_SREV_VERSION_9100;
->>>>>>> 67272440
 
 	if (!ath9k_hw_set_reset_reg(ah, ATH9K_RESET_POWER_ON)) {
 		ath_print(common, ATH_DBG_FATAL,
@@ -998,12 +659,9 @@
 	REG_WRITE(ah, AR_TXOP_4_7, 0xFFFFFFFF);
 	REG_WRITE(ah, AR_TXOP_8_11, 0xFFFFFFFF);
 	REG_WRITE(ah, AR_TXOP_12_15, 0xFFFFFFFF);
-<<<<<<< HEAD
-=======
 
 	REGWRITE_BUFFER_FLUSH(ah);
 	DISABLE_REGWRITE_BUFFER(ah);
->>>>>>> 67272440
 }
 
 static void ath9k_hw_init_pll(struct ath_hw *ah,
@@ -1033,14 +691,6 @@
 		AR_IMR_RXORN |
 		AR_IMR_BCNMISC;
 
-<<<<<<< HEAD
-	if (ah->config.rx_intr_mitigation)
-		imr_reg |= AR_IMR_RXINTM | AR_IMR_RXMINTR;
-	else
-		imr_reg |= AR_IMR_RXOK;
-
-	imr_reg |= AR_IMR_TXOK;
-=======
 	if (AR_SREV_9300_20_OR_LATER(ah)) {
 		imr_reg |= AR_IMR_RXOK_HP;
 		if (ah->config.rx_intr_mitigation)
@@ -1059,16 +709,12 @@
 		imr_reg |= AR_IMR_TXINTM | AR_IMR_TXMINTR;
 	else
 		imr_reg |= AR_IMR_TXOK;
->>>>>>> 67272440
 
 	if (opmode == NL80211_IFTYPE_AP)
 		imr_reg |= AR_IMR_MIB;
 
-<<<<<<< HEAD
-=======
 	ENABLE_REGWRITE_BUFFER(ah);
 
->>>>>>> 67272440
 	REG_WRITE(ah, AR_IMR, imr_reg);
 	ah->imrs2_reg |= AR_IMR_S2_GTT;
 	REG_WRITE(ah, AR_IMR_S2, ah->imrs2_reg);
@@ -1179,12 +825,7 @@
 	ath9k_hw_setpower(ah, ATH9K_PM_FULL_SLEEP);
 
 free_hw:
-<<<<<<< HEAD
-	if (!AR_SREV_9280_10_OR_LATER(ah))
-		ath9k_hw_rf_free_ext_banks(ah);
-=======
 	ath9k_hw_rf_free_ext_banks(ah);
->>>>>>> 67272440
 }
 EXPORT_SYMBOL(ath9k_hw_deinit);
 
@@ -1192,77 +833,7 @@
 /* INI */
 /*******/
 
-<<<<<<< HEAD
-static void ath9k_hw_override_ini(struct ath_hw *ah,
-				  struct ath9k_channel *chan)
-{
-	u32 val;
-
-	/*
-	 * Set the RX_ABORT and RX_DIS and clear if off only after
-	 * RXE is set for MAC. This prevents frames with corrupted
-	 * descriptor status.
-	 */
-	REG_SET_BIT(ah, AR_DIAG_SW, (AR_DIAG_RX_DIS | AR_DIAG_RX_ABORT));
-
-	if (AR_SREV_9280_10_OR_LATER(ah)) {
-		val = REG_READ(ah, AR_PCU_MISC_MODE2);
-
-		if (!AR_SREV_9271(ah))
-			val &= ~AR_PCU_MISC_MODE2_HWWAR1;
-
-		if (AR_SREV_9287_10_OR_LATER(ah))
-			val = val & (~AR_PCU_MISC_MODE2_HWWAR2);
-
-		REG_WRITE(ah, AR_PCU_MISC_MODE2, val);
-	}
-
-	if (!AR_SREV_5416_20_OR_LATER(ah) ||
-	    AR_SREV_9280_10_OR_LATER(ah))
-		return;
-	/*
-	 * Disable BB clock gating
-	 * Necessary to avoid issues on AR5416 2.0
-	 */
-	REG_WRITE(ah, 0x9800 + (651 << 2), 0x11);
-
-	/*
-	 * Disable RIFS search on some chips to avoid baseband
-	 * hang issues.
-	 */
-	if (AR_SREV_9100(ah) || AR_SREV_9160(ah)) {
-		val = REG_READ(ah, AR_PHY_HEAVY_CLIP_FACTOR_RIFS);
-		val &= ~AR_PHY_RIFS_INIT_DELAY;
-		REG_WRITE(ah, AR_PHY_HEAVY_CLIP_FACTOR_RIFS, val);
-	}
-}
-
-static void ath9k_olc_init(struct ath_hw *ah)
-{
-	u32 i;
-
-	if (OLC_FOR_AR9287_10_LATER) {
-		REG_SET_BIT(ah, AR_PHY_TX_PWRCTRL9,
-				AR_PHY_TX_PWRCTRL9_RES_DC_REMOVAL);
-		ath9k_hw_analog_shift_rmw(ah, AR9287_AN_TXPC0,
-				AR9287_AN_TXPC0_TXPCMODE,
-				AR9287_AN_TXPC0_TXPCMODE_S,
-				AR9287_AN_TXPC0_TXPCMODE_TEMPSENSE);
-		udelay(100);
-	} else {
-		for (i = 0; i < AR9280_TX_GAIN_TABLE_SIZE; i++)
-			ah->originalGain[i] =
-				MS(REG_READ(ah, AR_PHY_TX_GAIN_TBL1 + i * 4),
-						AR_PHY_TX_GAIN);
-		ah->PDADCdelta = 0;
-	}
-}
-
-static u32 ath9k_regd_get_ctl(struct ath_regulatory *reg,
-			      struct ath9k_channel *chan)
-=======
 u32 ath9k_regd_get_ctl(struct ath_regulatory *reg, struct ath9k_channel *chan)
->>>>>>> 67272440
 {
 	u32 ctl = ath_regd_get_band_ctl(reg, chan->chan->band);
 
@@ -1276,158 +847,6 @@
 	return ctl;
 }
 
-<<<<<<< HEAD
-static int ath9k_hw_process_ini(struct ath_hw *ah,
-				struct ath9k_channel *chan)
-{
-	struct ath_regulatory *regulatory = ath9k_hw_regulatory(ah);
-	int i, regWrites = 0;
-	struct ieee80211_channel *channel = chan->chan;
-	u32 modesIndex, freqIndex;
-
-	switch (chan->chanmode) {
-	case CHANNEL_A:
-	case CHANNEL_A_HT20:
-		modesIndex = 1;
-		freqIndex = 1;
-		break;
-	case CHANNEL_A_HT40PLUS:
-	case CHANNEL_A_HT40MINUS:
-		modesIndex = 2;
-		freqIndex = 1;
-		break;
-	case CHANNEL_G:
-	case CHANNEL_G_HT20:
-	case CHANNEL_B:
-		modesIndex = 4;
-		freqIndex = 2;
-		break;
-	case CHANNEL_G_HT40PLUS:
-	case CHANNEL_G_HT40MINUS:
-		modesIndex = 3;
-		freqIndex = 2;
-		break;
-
-	default:
-		return -EINVAL;
-	}
-
-	/* Set correct baseband to analog shift setting to access analog chips */
-	REG_WRITE(ah, AR_PHY(0), 0x00000007);
-
-	/* Write ADDAC shifts */
-	REG_WRITE(ah, AR_PHY_ADC_SERIAL_CTL, AR_PHY_SEL_EXTERNAL_RADIO);
-	ah->eep_ops->set_addac(ah, chan);
-
-	if (AR_SREV_5416_22_OR_LATER(ah)) {
-		REG_WRITE_ARRAY(&ah->iniAddac, 1, regWrites);
-	} else {
-		struct ar5416IniArray temp;
-		u32 addacSize =
-			sizeof(u32) * ah->iniAddac.ia_rows *
-			ah->iniAddac.ia_columns;
-
-		/* For AR5416 2.0/2.1 */
-		memcpy(ah->addac5416_21,
-		       ah->iniAddac.ia_array, addacSize);
-
-		/* override CLKDRV value at [row, column] = [31, 1] */
-		(ah->addac5416_21)[31 * ah->iniAddac.ia_columns + 1] = 0;
-
-		temp.ia_array = ah->addac5416_21;
-		temp.ia_columns = ah->iniAddac.ia_columns;
-		temp.ia_rows = ah->iniAddac.ia_rows;
-		REG_WRITE_ARRAY(&temp, 1, regWrites);
-	}
-
-	REG_WRITE(ah, AR_PHY_ADC_SERIAL_CTL, AR_PHY_SEL_INTERNAL_ADDAC);
-
-	for (i = 0; i < ah->iniModes.ia_rows; i++) {
-		u32 reg = INI_RA(&ah->iniModes, i, 0);
-		u32 val = INI_RA(&ah->iniModes, i, modesIndex);
-
-		if (reg == AR_AN_TOP2 && ah->need_an_top2_fixup)
-			val &= ~AR_AN_TOP2_PWDCLKIND;
-
-		REG_WRITE(ah, reg, val);
-
-		if (reg >= 0x7800 && reg < 0x78a0
-		    && ah->config.analog_shiftreg) {
-			udelay(100);
-		}
-
-		DO_DELAY(regWrites);
-	}
-
-	if (AR_SREV_9280(ah) || AR_SREV_9287_10_OR_LATER(ah))
-		REG_WRITE_ARRAY(&ah->iniModesRxGain, modesIndex, regWrites);
-
-	if (AR_SREV_9280(ah) || AR_SREV_9285_12_OR_LATER(ah) ||
-	    AR_SREV_9287_10_OR_LATER(ah))
-		REG_WRITE_ARRAY(&ah->iniModesTxGain, modesIndex, regWrites);
-
-	if (AR_SREV_9271_10(ah))
-		REG_WRITE_ARRAY(&ah->iniModes_9271_1_0_only,
-				modesIndex, regWrites);
-
-	/* Write common array parameters */
-	for (i = 0; i < ah->iniCommon.ia_rows; i++) {
-		u32 reg = INI_RA(&ah->iniCommon, i, 0);
-		u32 val = INI_RA(&ah->iniCommon, i, 1);
-
-		REG_WRITE(ah, reg, val);
-
-		if (reg >= 0x7800 && reg < 0x78a0
-		    && ah->config.analog_shiftreg) {
-			udelay(100);
-		}
-
-		DO_DELAY(regWrites);
-	}
-
-	if (AR_SREV_9271(ah)) {
-		if (ah->eep_ops->get_eeprom(ah, EEP_TXGAIN_TYPE) == 1)
-			REG_WRITE_ARRAY(&ah->iniModes_high_power_tx_gain_9271,
-					modesIndex, regWrites);
-		else
-			REG_WRITE_ARRAY(&ah->iniModes_normal_power_tx_gain_9271,
-					modesIndex, regWrites);
-	}
-
-	ath9k_hw_write_regs(ah, freqIndex, regWrites);
-
-	if (AR_SREV_9280_20(ah) && IS_CHAN_A_5MHZ_SPACED(chan)) {
-		REG_WRITE_ARRAY(&ah->iniModesAdditional, modesIndex,
-				regWrites);
-	}
-
-	ath9k_hw_override_ini(ah, chan);
-	ath9k_hw_set_regs(ah, chan);
-	ath9k_hw_init_chain_masks(ah);
-
-	if (OLC_FOR_AR9280_20_LATER)
-		ath9k_olc_init(ah);
-
-	/* Set TX power */
-	ah->eep_ops->set_txpower(ah, chan,
-				 ath9k_regd_get_ctl(regulatory, chan),
-				 channel->max_antenna_gain * 2,
-				 channel->max_power * 2,
-				 min((u32) MAX_RATE_POWER,
-				 (u32) regulatory->power_limit));
-
-	/* Write analog registers */
-	if (!ath9k_hw_set_rf_regs(ah, chan, freqIndex)) {
-		ath_print(ath9k_hw_common(ah), ATH_DBG_FATAL,
-			  "ar5416SetRfRegs failed\n");
-		return -EIO;
-	}
-
-	return 0;
-}
-
-=======
->>>>>>> 67272440
 /****************************************/
 /* Reset and Channel Switching Routines */
 /****************************************/
@@ -2300,10 +1719,7 @@
 		if (!AR_SREV_9100(ah) && !AR_SREV_9300_20_OR_LATER(ah))
 			REG_WRITE(ah, AR_RC, AR_RC_AHB | AR_RC_HOSTIF);
 
-<<<<<<< HEAD
-=======
 		/* Shutdown chip. Active low */
->>>>>>> 67272440
 		if (!AR_SREV_5416(ah) && !AR_SREV_9271(ah))
 			REG_CLR_BIT(ah, (AR_RTC_RESET),
 				    AR_RTC_RESET_EN);
@@ -2419,423 +1835,6 @@
 }
 EXPORT_SYMBOL(ath9k_hw_setpower);
 
-<<<<<<< HEAD
-/*
- * Helper for ASPM support.
- *
- * Disable PLL when in L0s as well as receiver clock when in L1.
- * This power saving option must be enabled through the SerDes.
- *
- * Programming the SerDes must go through the same 288 bit serial shift
- * register as the other analog registers.  Hence the 9 writes.
- */
-void ath9k_hw_configpcipowersave(struct ath_hw *ah, int restore, int power_off)
-{
-	u8 i;
-	u32 val;
-
-	if (ah->is_pciexpress != true)
-		return;
-
-	/* Do not touch SerDes registers */
-	if (ah->config.pcie_powersave_enable == 2)
-		return;
-
-	/* Nothing to do on restore for 11N */
-	if (!restore) {
-		if (AR_SREV_9280_20_OR_LATER(ah)) {
-			/*
-			 * AR9280 2.0 or later chips use SerDes values from the
-			 * initvals.h initialized depending on chipset during
-			 * ath9k_hw_init()
-			 */
-			for (i = 0; i < ah->iniPcieSerdes.ia_rows; i++) {
-				REG_WRITE(ah, INI_RA(&ah->iniPcieSerdes, i, 0),
-					  INI_RA(&ah->iniPcieSerdes, i, 1));
-			}
-		} else if (AR_SREV_9280(ah) &&
-			   (ah->hw_version.macRev == AR_SREV_REVISION_9280_10)) {
-			REG_WRITE(ah, AR_PCIE_SERDES, 0x9248fd00);
-			REG_WRITE(ah, AR_PCIE_SERDES, 0x24924924);
-
-			/* RX shut off when elecidle is asserted */
-			REG_WRITE(ah, AR_PCIE_SERDES, 0xa8000019);
-			REG_WRITE(ah, AR_PCIE_SERDES, 0x13160820);
-			REG_WRITE(ah, AR_PCIE_SERDES, 0xe5980560);
-
-			/* Shut off CLKREQ active in L1 */
-			if (ah->config.pcie_clock_req)
-				REG_WRITE(ah, AR_PCIE_SERDES, 0x401deffc);
-			else
-				REG_WRITE(ah, AR_PCIE_SERDES, 0x401deffd);
-
-			REG_WRITE(ah, AR_PCIE_SERDES, 0x1aaabe40);
-			REG_WRITE(ah, AR_PCIE_SERDES, 0xbe105554);
-			REG_WRITE(ah, AR_PCIE_SERDES, 0x00043007);
-
-			/* Load the new settings */
-			REG_WRITE(ah, AR_PCIE_SERDES2, 0x00000000);
-
-		} else {
-			REG_WRITE(ah, AR_PCIE_SERDES, 0x9248fc00);
-			REG_WRITE(ah, AR_PCIE_SERDES, 0x24924924);
-
-			/* RX shut off when elecidle is asserted */
-			REG_WRITE(ah, AR_PCIE_SERDES, 0x28000039);
-			REG_WRITE(ah, AR_PCIE_SERDES, 0x53160824);
-			REG_WRITE(ah, AR_PCIE_SERDES, 0xe5980579);
-
-			/*
-			 * Ignore ah->ah_config.pcie_clock_req setting for
-			 * pre-AR9280 11n
-			 */
-			REG_WRITE(ah, AR_PCIE_SERDES, 0x001defff);
-
-			REG_WRITE(ah, AR_PCIE_SERDES, 0x1aaabe40);
-			REG_WRITE(ah, AR_PCIE_SERDES, 0xbe105554);
-			REG_WRITE(ah, AR_PCIE_SERDES, 0x000e3007);
-
-			/* Load the new settings */
-			REG_WRITE(ah, AR_PCIE_SERDES2, 0x00000000);
-		}
-
-		udelay(1000);
-
-		/* set bit 19 to allow forcing of pcie core into L1 state */
-		REG_SET_BIT(ah, AR_PCIE_PM_CTRL, AR_PCIE_PM_CTRL_ENA);
-
-		/* Several PCIe massages to ensure proper behaviour */
-		if (ah->config.pcie_waen) {
-			val = ah->config.pcie_waen;
-			if (!power_off)
-				val &= (~AR_WA_D3_L1_DISABLE);
-		} else {
-			if (AR_SREV_9285(ah) || AR_SREV_9271(ah) ||
-			    AR_SREV_9287(ah)) {
-				val = AR9285_WA_DEFAULT;
-				if (!power_off)
-					val &= (~AR_WA_D3_L1_DISABLE);
-			} else if (AR_SREV_9280(ah)) {
-				/*
-				 * On AR9280 chips bit 22 of 0x4004 needs to be
-				 * set otherwise card may disappear.
-				 */
-				val = AR9280_WA_DEFAULT;
-				if (!power_off)
-					val &= (~AR_WA_D3_L1_DISABLE);
-			} else
-				val = AR_WA_DEFAULT;
-		}
-
-		REG_WRITE(ah, AR_WA, val);
-	}
-
-	if (power_off) {
-		/*
-		 * Set PCIe workaround bits
-		 * bit 14 in WA register (disable L1) should only
-		 * be set when device enters D3 and be cleared
-		 * when device comes back to D0.
-		 */
-		if (ah->config.pcie_waen) {
-			if (ah->config.pcie_waen & AR_WA_D3_L1_DISABLE)
-				REG_SET_BIT(ah, AR_WA, AR_WA_D3_L1_DISABLE);
-		} else {
-			if (((AR_SREV_9285(ah) || AR_SREV_9271(ah) ||
-			      AR_SREV_9287(ah)) &&
-			     (AR9285_WA_DEFAULT & AR_WA_D3_L1_DISABLE)) ||
-			    (AR_SREV_9280(ah) &&
-			     (AR9280_WA_DEFAULT & AR_WA_D3_L1_DISABLE))) {
-				REG_SET_BIT(ah, AR_WA, AR_WA_D3_L1_DISABLE);
-			}
-		}
-	}
-}
-EXPORT_SYMBOL(ath9k_hw_configpcipowersave);
-
-/**********************/
-/* Interrupt Handling */
-/**********************/
-
-bool ath9k_hw_intrpend(struct ath_hw *ah)
-{
-	u32 host_isr;
-
-	if (AR_SREV_9100(ah))
-		return true;
-
-	host_isr = REG_READ(ah, AR_INTR_ASYNC_CAUSE);
-	if ((host_isr & AR_INTR_MAC_IRQ) && (host_isr != AR_INTR_SPURIOUS))
-		return true;
-
-	host_isr = REG_READ(ah, AR_INTR_SYNC_CAUSE);
-	if ((host_isr & AR_INTR_SYNC_DEFAULT)
-	    && (host_isr != AR_INTR_SPURIOUS))
-		return true;
-
-	return false;
-}
-EXPORT_SYMBOL(ath9k_hw_intrpend);
-
-bool ath9k_hw_getisr(struct ath_hw *ah, enum ath9k_int *masked)
-{
-	u32 isr = 0;
-	u32 mask2 = 0;
-	struct ath9k_hw_capabilities *pCap = &ah->caps;
-	u32 sync_cause = 0;
-	bool fatal_int = false;
-	struct ath_common *common = ath9k_hw_common(ah);
-
-	if (!AR_SREV_9100(ah)) {
-		if (REG_READ(ah, AR_INTR_ASYNC_CAUSE) & AR_INTR_MAC_IRQ) {
-			if ((REG_READ(ah, AR_RTC_STATUS) & AR_RTC_STATUS_M)
-			    == AR_RTC_STATUS_ON) {
-				isr = REG_READ(ah, AR_ISR);
-			}
-		}
-
-		sync_cause = REG_READ(ah, AR_INTR_SYNC_CAUSE) &
-			AR_INTR_SYNC_DEFAULT;
-
-		*masked = 0;
-
-		if (!isr && !sync_cause)
-			return false;
-	} else {
-		*masked = 0;
-		isr = REG_READ(ah, AR_ISR);
-	}
-
-	if (isr) {
-		if (isr & AR_ISR_BCNMISC) {
-			u32 isr2;
-			isr2 = REG_READ(ah, AR_ISR_S2);
-			if (isr2 & AR_ISR_S2_TIM)
-				mask2 |= ATH9K_INT_TIM;
-			if (isr2 & AR_ISR_S2_DTIM)
-				mask2 |= ATH9K_INT_DTIM;
-			if (isr2 & AR_ISR_S2_DTIMSYNC)
-				mask2 |= ATH9K_INT_DTIMSYNC;
-			if (isr2 & (AR_ISR_S2_CABEND))
-				mask2 |= ATH9K_INT_CABEND;
-			if (isr2 & AR_ISR_S2_GTT)
-				mask2 |= ATH9K_INT_GTT;
-			if (isr2 & AR_ISR_S2_CST)
-				mask2 |= ATH9K_INT_CST;
-			if (isr2 & AR_ISR_S2_TSFOOR)
-				mask2 |= ATH9K_INT_TSFOOR;
-		}
-
-		isr = REG_READ(ah, AR_ISR_RAC);
-		if (isr == 0xffffffff) {
-			*masked = 0;
-			return false;
-		}
-
-		*masked = isr & ATH9K_INT_COMMON;
-
-		if (ah->config.rx_intr_mitigation) {
-			if (isr & (AR_ISR_RXMINTR | AR_ISR_RXINTM))
-				*masked |= ATH9K_INT_RX;
-		}
-
-		if (isr & (AR_ISR_RXOK | AR_ISR_RXERR))
-			*masked |= ATH9K_INT_RX;
-		if (isr &
-		    (AR_ISR_TXOK | AR_ISR_TXDESC | AR_ISR_TXERR |
-		     AR_ISR_TXEOL)) {
-			u32 s0_s, s1_s;
-
-			*masked |= ATH9K_INT_TX;
-
-			s0_s = REG_READ(ah, AR_ISR_S0_S);
-			ah->intr_txqs |= MS(s0_s, AR_ISR_S0_QCU_TXOK);
-			ah->intr_txqs |= MS(s0_s, AR_ISR_S0_QCU_TXDESC);
-
-			s1_s = REG_READ(ah, AR_ISR_S1_S);
-			ah->intr_txqs |= MS(s1_s, AR_ISR_S1_QCU_TXERR);
-			ah->intr_txqs |= MS(s1_s, AR_ISR_S1_QCU_TXEOL);
-		}
-
-		if (isr & AR_ISR_RXORN) {
-			ath_print(common, ATH_DBG_INTERRUPT,
-				  "receive FIFO overrun interrupt\n");
-		}
-
-		if (!AR_SREV_9100(ah)) {
-			if (!(pCap->hw_caps & ATH9K_HW_CAP_AUTOSLEEP)) {
-				u32 isr5 = REG_READ(ah, AR_ISR_S5_S);
-				if (isr5 & AR_ISR_S5_TIM_TIMER)
-					*masked |= ATH9K_INT_TIM_TIMER;
-			}
-		}
-
-		*masked |= mask2;
-	}
-
-	if (AR_SREV_9100(ah))
-		return true;
-
-	if (isr & AR_ISR_GENTMR) {
-		u32 s5_s;
-
-		s5_s = REG_READ(ah, AR_ISR_S5_S);
-		if (isr & AR_ISR_GENTMR) {
-			ah->intr_gen_timer_trigger =
-				MS(s5_s, AR_ISR_S5_GENTIMER_TRIG);
-
-			ah->intr_gen_timer_thresh =
-				MS(s5_s, AR_ISR_S5_GENTIMER_THRESH);
-
-			if (ah->intr_gen_timer_trigger)
-				*masked |= ATH9K_INT_GENTIMER;
-
-		}
-	}
-
-	if (sync_cause) {
-		fatal_int =
-			(sync_cause &
-			 (AR_INTR_SYNC_HOST1_FATAL | AR_INTR_SYNC_HOST1_PERR))
-			? true : false;
-
-		if (fatal_int) {
-			if (sync_cause & AR_INTR_SYNC_HOST1_FATAL) {
-				ath_print(common, ATH_DBG_ANY,
-					  "received PCI FATAL interrupt\n");
-			}
-			if (sync_cause & AR_INTR_SYNC_HOST1_PERR) {
-				ath_print(common, ATH_DBG_ANY,
-					  "received PCI PERR interrupt\n");
-			}
-			*masked |= ATH9K_INT_FATAL;
-		}
-		if (sync_cause & AR_INTR_SYNC_RADM_CPL_TIMEOUT) {
-			ath_print(common, ATH_DBG_INTERRUPT,
-				  "AR_INTR_SYNC_RADM_CPL_TIMEOUT\n");
-			REG_WRITE(ah, AR_RC, AR_RC_HOSTIF);
-			REG_WRITE(ah, AR_RC, 0);
-			*masked |= ATH9K_INT_FATAL;
-		}
-		if (sync_cause & AR_INTR_SYNC_LOCAL_TIMEOUT) {
-			ath_print(common, ATH_DBG_INTERRUPT,
-				  "AR_INTR_SYNC_LOCAL_TIMEOUT\n");
-		}
-
-		REG_WRITE(ah, AR_INTR_SYNC_CAUSE_CLR, sync_cause);
-		(void) REG_READ(ah, AR_INTR_SYNC_CAUSE_CLR);
-	}
-
-	return true;
-}
-EXPORT_SYMBOL(ath9k_hw_getisr);
-
-enum ath9k_int ath9k_hw_set_interrupts(struct ath_hw *ah, enum ath9k_int ints)
-{
-	enum ath9k_int omask = ah->imask;
-	u32 mask, mask2;
-	struct ath9k_hw_capabilities *pCap = &ah->caps;
-	struct ath_common *common = ath9k_hw_common(ah);
-
-	ath_print(common, ATH_DBG_INTERRUPT, "0x%x => 0x%x\n", omask, ints);
-
-	if (omask & ATH9K_INT_GLOBAL) {
-		ath_print(common, ATH_DBG_INTERRUPT, "disable IER\n");
-		REG_WRITE(ah, AR_IER, AR_IER_DISABLE);
-		(void) REG_READ(ah, AR_IER);
-		if (!AR_SREV_9100(ah)) {
-			REG_WRITE(ah, AR_INTR_ASYNC_ENABLE, 0);
-			(void) REG_READ(ah, AR_INTR_ASYNC_ENABLE);
-
-			REG_WRITE(ah, AR_INTR_SYNC_ENABLE, 0);
-			(void) REG_READ(ah, AR_INTR_SYNC_ENABLE);
-		}
-	}
-
-	mask = ints & ATH9K_INT_COMMON;
-	mask2 = 0;
-
-	if (ints & ATH9K_INT_TX) {
-		if (ah->txok_interrupt_mask)
-			mask |= AR_IMR_TXOK;
-		if (ah->txdesc_interrupt_mask)
-			mask |= AR_IMR_TXDESC;
-		if (ah->txerr_interrupt_mask)
-			mask |= AR_IMR_TXERR;
-		if (ah->txeol_interrupt_mask)
-			mask |= AR_IMR_TXEOL;
-	}
-	if (ints & ATH9K_INT_RX) {
-		mask |= AR_IMR_RXERR;
-		if (ah->config.rx_intr_mitigation)
-			mask |= AR_IMR_RXMINTR | AR_IMR_RXINTM;
-		else
-			mask |= AR_IMR_RXOK | AR_IMR_RXDESC;
-		if (!(pCap->hw_caps & ATH9K_HW_CAP_AUTOSLEEP))
-			mask |= AR_IMR_GENTMR;
-	}
-
-	if (ints & (ATH9K_INT_BMISC)) {
-		mask |= AR_IMR_BCNMISC;
-		if (ints & ATH9K_INT_TIM)
-			mask2 |= AR_IMR_S2_TIM;
-		if (ints & ATH9K_INT_DTIM)
-			mask2 |= AR_IMR_S2_DTIM;
-		if (ints & ATH9K_INT_DTIMSYNC)
-			mask2 |= AR_IMR_S2_DTIMSYNC;
-		if (ints & ATH9K_INT_CABEND)
-			mask2 |= AR_IMR_S2_CABEND;
-		if (ints & ATH9K_INT_TSFOOR)
-			mask2 |= AR_IMR_S2_TSFOOR;
-	}
-
-	if (ints & (ATH9K_INT_GTT | ATH9K_INT_CST)) {
-		mask |= AR_IMR_BCNMISC;
-		if (ints & ATH9K_INT_GTT)
-			mask2 |= AR_IMR_S2_GTT;
-		if (ints & ATH9K_INT_CST)
-			mask2 |= AR_IMR_S2_CST;
-	}
-
-	ath_print(common, ATH_DBG_INTERRUPT, "new IMR 0x%x\n", mask);
-	REG_WRITE(ah, AR_IMR, mask);
-	ah->imrs2_reg &= ~(AR_IMR_S2_TIM | AR_IMR_S2_DTIM | AR_IMR_S2_DTIMSYNC |
-			   AR_IMR_S2_CABEND | AR_IMR_S2_CABTO |
-			   AR_IMR_S2_TSFOOR | AR_IMR_S2_GTT | AR_IMR_S2_CST);
-	ah->imrs2_reg |= mask2;
-	REG_WRITE(ah, AR_IMR_S2, ah->imrs2_reg);
-
-	if (!(pCap->hw_caps & ATH9K_HW_CAP_AUTOSLEEP)) {
-		if (ints & ATH9K_INT_TIM_TIMER)
-			REG_SET_BIT(ah, AR_IMR_S5, AR_IMR_S5_TIM_TIMER);
-		else
-			REG_CLR_BIT(ah, AR_IMR_S5, AR_IMR_S5_TIM_TIMER);
-	}
-
-	if (ints & ATH9K_INT_GLOBAL) {
-		ath_print(common, ATH_DBG_INTERRUPT, "enable IER\n");
-		REG_WRITE(ah, AR_IER, AR_IER_ENABLE);
-		if (!AR_SREV_9100(ah)) {
-			REG_WRITE(ah, AR_INTR_ASYNC_ENABLE,
-				  AR_INTR_MAC_IRQ);
-			REG_WRITE(ah, AR_INTR_ASYNC_MASK, AR_INTR_MAC_IRQ);
-
-
-			REG_WRITE(ah, AR_INTR_SYNC_ENABLE,
-				  AR_INTR_SYNC_DEFAULT);
-			REG_WRITE(ah, AR_INTR_SYNC_MASK,
-				  AR_INTR_SYNC_DEFAULT);
-		}
-		ath_print(common, ATH_DBG_INTERRUPT, "AR_IMR 0x%x IER 0x%x\n",
-			  REG_READ(ah, AR_IMR), REG_READ(ah, AR_IER));
-	}
-
-	return omask;
-}
-EXPORT_SYMBOL(ath9k_hw_set_interrupts);
-
-=======
->>>>>>> 67272440
 /*******************/
 /* Beacon Handling */
 /*******************/
@@ -3350,13 +2349,9 @@
 	if (gpio >= ah->caps.num_gpio_pins)
 		return 0xffffffff;
 
-<<<<<<< HEAD
-	if (AR_SREV_9271(ah))
-=======
 	if (AR_SREV_9300_20_OR_LATER(ah))
 		return MS_REG_READ(AR9300, gpio) != 0;
 	else if (AR_SREV_9271(ah))
->>>>>>> 67272440
 		return MS_REG_READ(AR9271, gpio) != 0;
 	else if (AR_SREV_9287_10_OR_LATER(ah))
 		return MS_REG_READ(AR9287, gpio) != 0;
