/*
	Copyright (C) 2010 Willow Garage <http://www.willowgarage.com>
	Copyright (C) 2009 - 2010 Ivo van Doorn <IvDoorn@gmail.com>
	Copyright (C) 2009 Mattias Nissler <mattias.nissler@gmx.de>
	Copyright (C) 2009 Felix Fietkau <nbd@openwrt.org>
	Copyright (C) 2009 Xose Vazquez Perez <xose.vazquez@gmail.com>
	Copyright (C) 2009 Axel Kollhofer <rain_maker@root-forum.org>
	<http://rt2x00.serialmonkey.com>

	This program is free software; you can redistribute it and/or modify
	it under the terms of the GNU General Public License as published by
	the Free Software Foundation; either version 2 of the License, or
	(at your option) any later version.

	This program is distributed in the hope that it will be useful,
	but WITHOUT ANY WARRANTY; without even the implied warranty of
	MERCHANTABILITY or FITNESS FOR A PARTICULAR PURPOSE. See the
	GNU General Public License for more details.

	You should have received a copy of the GNU General Public License
	along with this program; if not, write to the
	Free Software Foundation, Inc.,
	59 Temple Place - Suite 330, Boston, MA 02111-1307, USA.
 */

/*
	Module: rt2800usb
	Abstract: rt2800usb device specific routines.
	Supported chipsets: RT2800U.
 */

#include <linux/delay.h>
#include <linux/etherdevice.h>
#include <linux/init.h>
#include <linux/kernel.h>
#include <linux/module.h>
#include <linux/usb.h>

#include "rt2x00.h"
#include "rt2x00usb.h"
#include "rt2800lib.h"
#include "rt2800.h"
#include "rt2800usb.h"

/*
 * Allow hardware encryption to be disabled.
 */
static int modparam_nohwcrypt;
module_param_named(nohwcrypt, modparam_nohwcrypt, bool, S_IRUGO);
MODULE_PARM_DESC(nohwcrypt, "Disable hardware encryption.");

/*
 * Queue handlers.
 */
static void rt2800usb_start_queue(struct data_queue *queue)
{
	struct rt2x00_dev *rt2x00dev = queue->rt2x00dev;
	u32 reg;

	switch (queue->qid) {
	case QID_RX:
		rt2x00usb_register_read(rt2x00dev, MAC_SYS_CTRL, &reg);
		rt2x00_set_field32(&reg, MAC_SYS_CTRL_ENABLE_RX, 1);
		rt2x00usb_register_write(rt2x00dev, MAC_SYS_CTRL, reg);
		break;
	case QID_BEACON:
		rt2x00usb_register_read(rt2x00dev, BCN_TIME_CFG, &reg);
		rt2x00_set_field32(&reg, BCN_TIME_CFG_TSF_TICKING, 1);
		rt2x00_set_field32(&reg, BCN_TIME_CFG_TBTT_ENABLE, 1);
		rt2x00_set_field32(&reg, BCN_TIME_CFG_BEACON_GEN, 1);
		rt2x00usb_register_write(rt2x00dev, BCN_TIME_CFG, reg);
		break;
	default:
		break;
	}
}

static void rt2800usb_stop_queue(struct data_queue *queue)
{
	struct rt2x00_dev *rt2x00dev = queue->rt2x00dev;
	u32 reg;

	switch (queue->qid) {
	case QID_RX:
		rt2x00usb_register_read(rt2x00dev, MAC_SYS_CTRL, &reg);
		rt2x00_set_field32(&reg, MAC_SYS_CTRL_ENABLE_RX, 0);
		rt2x00usb_register_write(rt2x00dev, MAC_SYS_CTRL, reg);
		break;
	case QID_BEACON:
		rt2x00usb_register_read(rt2x00dev, BCN_TIME_CFG, &reg);
		rt2x00_set_field32(&reg, BCN_TIME_CFG_TSF_TICKING, 0);
		rt2x00_set_field32(&reg, BCN_TIME_CFG_TBTT_ENABLE, 0);
		rt2x00_set_field32(&reg, BCN_TIME_CFG_BEACON_GEN, 0);
		rt2x00usb_register_write(rt2x00dev, BCN_TIME_CFG, reg);
		break;
	default:
		break;
	}
}

/*
 * test if there is an entry in any TX queue for which DMA is done
 * but the TX status has not been returned yet
 */
static bool rt2800usb_txstatus_pending(struct rt2x00_dev *rt2x00dev)
{
	struct data_queue *queue;

	tx_queue_for_each(rt2x00dev, queue) {
		if (rt2x00queue_get_entry(queue, Q_INDEX_DMA_DONE) !=
		    rt2x00queue_get_entry(queue, Q_INDEX_DONE))
			return true;
	}
	return false;
}

static bool rt2800usb_tx_sta_fifo_read_completed(struct rt2x00_dev *rt2x00dev,
						 int urb_status, u32 tx_status)
{
	if (urb_status) {
		WARNING(rt2x00dev, "rt2x00usb_register_read_async failed: %d\n", urb_status);
		return false;
	}

	/* try to read all TX_STA_FIFO entries before scheduling txdone_work */
	if (rt2x00_get_field32(tx_status, TX_STA_FIFO_VALID)) {
		if (!kfifo_put(&rt2x00dev->txstatus_fifo, &tx_status)) {
			WARNING(rt2x00dev, "TX status FIFO overrun, "
				"drop tx status report.\n");
			queue_work(rt2x00dev->workqueue, &rt2x00dev->txdone_work);
		} else
			return true;
	} else if (!kfifo_is_empty(&rt2x00dev->txstatus_fifo)) {
		queue_work(rt2x00dev->workqueue, &rt2x00dev->txdone_work);
	} else if (rt2800usb_txstatus_pending(rt2x00dev)) {
		mod_timer(&rt2x00dev->txstatus_timer, jiffies + msecs_to_jiffies(2));
	}

	return false;
}

static void rt2800usb_tx_dma_done(struct queue_entry *entry)
{
	struct rt2x00_dev *rt2x00dev = entry->queue->rt2x00dev;

	rt2x00usb_register_read_async(rt2x00dev, TX_STA_FIFO,
				      rt2800usb_tx_sta_fifo_read_completed);
}

static void rt2800usb_tx_sta_fifo_timeout(unsigned long data)
{
	struct rt2x00_dev *rt2x00dev = (struct rt2x00_dev *)data;

	rt2x00usb_register_read_async(rt2x00dev, TX_STA_FIFO,
				      rt2800usb_tx_sta_fifo_read_completed);
}

/*
 * Firmware functions
 */
static char *rt2800usb_get_firmware_name(struct rt2x00_dev *rt2x00dev)
{
	return FIRMWARE_RT2870;
}

static int rt2800usb_write_firmware(struct rt2x00_dev *rt2x00dev,
				    const u8 *data, const size_t len)
{
	int status;
	u32 offset;
	u32 length;

	/*
	 * Check which section of the firmware we need.
	 */
	if (rt2x00_rt(rt2x00dev, RT2860) ||
	    rt2x00_rt(rt2x00dev, RT2872) ||
	    rt2x00_rt(rt2x00dev, RT3070)) {
		offset = 0;
		length = 4096;
	} else {
		offset = 4096;
		length = 4096;
	}

	/*
	 * Write firmware to device.
	 */
	rt2x00usb_register_multiwrite(rt2x00dev, FIRMWARE_IMAGE_BASE,
				      data + offset, length);

	rt2x00usb_register_write(rt2x00dev, H2M_MAILBOX_CID, ~0);
	rt2x00usb_register_write(rt2x00dev, H2M_MAILBOX_STATUS, ~0);

	/*
	 * Send firmware request to device to load firmware,
	 * we need to specify a long timeout time.
	 */
	status = rt2x00usb_vendor_request_sw(rt2x00dev, USB_DEVICE_MODE,
					     0, USB_MODE_FIRMWARE,
					     REGISTER_TIMEOUT_FIRMWARE);
	if (status < 0) {
		ERROR(rt2x00dev, "Failed to write Firmware to device.\n");
		return status;
	}

	msleep(10);
	rt2x00usb_register_write(rt2x00dev, H2M_MAILBOX_CSR, 0);

	return 0;
}

/*
 * Device state switch handlers.
 */
static int rt2800usb_init_registers(struct rt2x00_dev *rt2x00dev)
{
	u32 reg;

	/*
	 * Wait until BBP and RF are ready.
	 */
	if (rt2800_wait_csr_ready(rt2x00dev))
		return -EBUSY;

	rt2x00usb_register_read(rt2x00dev, PBF_SYS_CTRL, &reg);
	rt2x00usb_register_write(rt2x00dev, PBF_SYS_CTRL, reg & ~0x00002000);

	rt2x00usb_register_write(rt2x00dev, PWR_PIN_CFG, 0x00000003);

	rt2x00usb_register_read(rt2x00dev, MAC_SYS_CTRL, &reg);
	rt2x00_set_field32(&reg, MAC_SYS_CTRL_RESET_CSR, 1);
	rt2x00_set_field32(&reg, MAC_SYS_CTRL_RESET_BBP, 1);
	rt2x00usb_register_write(rt2x00dev, MAC_SYS_CTRL, reg);

	rt2x00usb_register_write(rt2x00dev, USB_DMA_CFG, 0x00000000);

	rt2x00usb_vendor_request_sw(rt2x00dev, USB_DEVICE_MODE, 0,
				    USB_MODE_RESET, REGISTER_TIMEOUT);

	rt2x00usb_register_write(rt2x00dev, MAC_SYS_CTRL, 0x00000000);

	return 0;
}

static int rt2800usb_enable_radio(struct rt2x00_dev *rt2x00dev)
{
	u32 reg;

	if (unlikely(rt2800_wait_wpdma_ready(rt2x00dev)))
		return -EIO;

	rt2x00usb_register_read(rt2x00dev, USB_DMA_CFG, &reg);
	rt2x00_set_field32(&reg, USB_DMA_CFG_PHY_CLEAR, 0);
	rt2x00_set_field32(&reg, USB_DMA_CFG_RX_BULK_AGG_EN, 0);
	rt2x00_set_field32(&reg, USB_DMA_CFG_RX_BULK_AGG_TIMEOUT, 128);
	/*
	 * Total room for RX frames in kilobytes, PBF might still exceed
	 * this limit so reduce the number to prevent errors.
	 */
	rt2x00_set_field32(&reg, USB_DMA_CFG_RX_BULK_AGG_LIMIT,
			   ((rt2x00dev->ops->rx->entry_num * DATA_FRAME_SIZE)
			    / 1024) - 3);
	rt2x00_set_field32(&reg, USB_DMA_CFG_RX_BULK_EN, 1);
	rt2x00_set_field32(&reg, USB_DMA_CFG_TX_BULK_EN, 1);
	rt2x00usb_register_write(rt2x00dev, USB_DMA_CFG, reg);

	return rt2800_enable_radio(rt2x00dev);
}

static void rt2800usb_disable_radio(struct rt2x00_dev *rt2x00dev)
{
	rt2800_disable_radio(rt2x00dev);
	rt2x00usb_disable_radio(rt2x00dev);
}

static int rt2800usb_set_state(struct rt2x00_dev *rt2x00dev,
			       enum dev_state state)
{
	if (state == STATE_AWAKE)
		rt2800_mcu_request(rt2x00dev, MCU_WAKEUP, 0xff, 0, 2);
	else
		rt2800_mcu_request(rt2x00dev, MCU_SLEEP, 0xff, 0xff, 2);

	return 0;
}

static int rt2800usb_set_device_state(struct rt2x00_dev *rt2x00dev,
				      enum dev_state state)
{
	int retval = 0;

	switch (state) {
	case STATE_RADIO_ON:
		/*
		 * Before the radio can be enabled, the device first has
		 * to be woken up. After that it needs a bit of time
		 * to be fully awake and then the radio can be enabled.
		 */
		rt2800usb_set_state(rt2x00dev, STATE_AWAKE);
		msleep(1);
		retval = rt2800usb_enable_radio(rt2x00dev);
		break;
	case STATE_RADIO_OFF:
		/*
		 * After the radio has been disabled, the device should
		 * be put to sleep for powersaving.
		 */
		rt2800usb_disable_radio(rt2x00dev);
		rt2800usb_set_state(rt2x00dev, STATE_SLEEP);
		break;
	case STATE_RADIO_IRQ_ON:
	case STATE_RADIO_IRQ_OFF:
		/* No support, but no error either */
		break;
	case STATE_DEEP_SLEEP:
	case STATE_SLEEP:
	case STATE_STANDBY:
	case STATE_AWAKE:
		retval = rt2800usb_set_state(rt2x00dev, state);
		break;
	default:
		retval = -ENOTSUPP;
		break;
	}

	if (unlikely(retval))
		ERROR(rt2x00dev, "Device failed to enter state %d (%d).\n",
		      state, retval);

	return retval;
}

/*
 * Watchdog handlers
 */
static void rt2800usb_watchdog(struct rt2x00_dev *rt2x00dev)
{
	unsigned int i;
	u32 reg;

	rt2x00usb_register_read(rt2x00dev, TXRXQ_PCNT, &reg);
	if (rt2x00_get_field32(reg, TXRXQ_PCNT_TX0Q)) {
		WARNING(rt2x00dev, "TX HW queue 0 timed out,"
			" invoke forced kick\n");

		rt2x00usb_register_write(rt2x00dev, PBF_CFG, 0xf40012);

		for (i = 0; i < 10; i++) {
			udelay(10);
			if (!rt2x00_get_field32(reg, TXRXQ_PCNT_TX0Q))
				break;
		}

		rt2x00usb_register_write(rt2x00dev, PBF_CFG, 0xf40006);
	}

	rt2x00usb_register_read(rt2x00dev, TXRXQ_PCNT, &reg);
	if (rt2x00_get_field32(reg, TXRXQ_PCNT_TX1Q)) {
		WARNING(rt2x00dev, "TX HW queue 1 timed out,"
			" invoke forced kick\n");

		rt2x00usb_register_write(rt2x00dev, PBF_CFG, 0xf4000a);

		for (i = 0; i < 10; i++) {
			udelay(10);
			if (!rt2x00_get_field32(reg, TXRXQ_PCNT_TX1Q))
				break;
		}

		rt2x00usb_register_write(rt2x00dev, PBF_CFG, 0xf40006);
	}

	rt2x00usb_watchdog(rt2x00dev);
}

/*
 * TX descriptor initialization
 */
static __le32 *rt2800usb_get_txwi(struct queue_entry *entry)
{
	if (entry->queue->qid == QID_BEACON)
		return (__le32 *) (entry->skb->data);
	else
		return (__le32 *) (entry->skb->data + TXINFO_DESC_SIZE);
}

static void rt2800usb_write_tx_desc(struct queue_entry *entry,
				    struct txentry_desc *txdesc)
{
	struct skb_frame_desc *skbdesc = get_skb_frame_desc(entry->skb);
	__le32 *txi = (__le32 *) entry->skb->data;
	u32 word;

	/*
	 * Initialize TXINFO descriptor
	 */
	rt2x00_desc_read(txi, 0, &word);

	/*
	 * The size of TXINFO_W0_USB_DMA_TX_PKT_LEN is
	 * TXWI + 802.11 header + L2 pad + payload + pad,
	 * so need to decrease size of TXINFO and USB end pad.
	 */
	rt2x00_set_field32(&word, TXINFO_W0_USB_DMA_TX_PKT_LEN,
			   entry->skb->len - TXINFO_DESC_SIZE - 4);
	rt2x00_set_field32(&word, TXINFO_W0_WIV,
			   !test_bit(ENTRY_TXD_ENCRYPT_IV, &txdesc->flags));
	rt2x00_set_field32(&word, TXINFO_W0_QSEL, 2);
	rt2x00_set_field32(&word, TXINFO_W0_SW_USE_LAST_ROUND, 0);
	rt2x00_set_field32(&word, TXINFO_W0_USB_DMA_NEXT_VALID, 0);
	rt2x00_set_field32(&word, TXINFO_W0_USB_DMA_TX_BURST,
			   test_bit(ENTRY_TXD_BURST, &txdesc->flags));
	rt2x00_desc_write(txi, 0, word);

	/*
	 * Register descriptor details in skb frame descriptor.
	 */
	skbdesc->flags |= SKBDESC_DESC_IN_SKB;
	skbdesc->desc = txi;
	skbdesc->desc_len = TXINFO_DESC_SIZE + TXWI_DESC_SIZE;
}

static void rt2800usb_write_tx_data(struct queue_entry *entry,
					struct txentry_desc *txdesc)
{
	unsigned int len;
	int err;

	rt2800_write_tx_data(entry, txdesc);

	/*
	 * pad(1~3 bytes) is added after each 802.11 payload.
	 * USB end pad(4 bytes) is added at each USB bulk out packet end.
	 * TX frame format is :
	 * | TXINFO | TXWI | 802.11 header | L2 pad | payload | pad | USB end pad |
	 *                 |<------------- tx_pkt_len ------------->|
	 */
	len = roundup(entry->skb->len, 4) + 4;
	err = skb_padto(entry->skb, len);
	if (unlikely(err)) {
		WARNING(entry->queue->rt2x00dev, "TX SKB padding error, out of memory\n");
		return;
	}

	entry->skb->len = len;
}

/*
 * TX data initialization
 */
static int rt2800usb_get_tx_data_len(struct queue_entry *entry)
{
	return entry->skb->len;
}

/*
 * TX control handlers
 */
static bool rt2800usb_txdone_entry_check(struct queue_entry *entry, u32 reg)
{
	__le32 *txwi;
	u32 word;
	int wcid, ack, pid;
	int tx_wcid, tx_ack, tx_pid;

	if (test_bit(ENTRY_OWNER_DEVICE_DATA, &entry->flags) ||
	    !test_bit(ENTRY_DATA_STATUS_PENDING, &entry->flags)) {
		WARNING(entry->queue->rt2x00dev,
			"Data pending for entry %u in queue %u\n",
			entry->entry_idx, entry->queue->qid);
		cond_resched();
		return false;
	}

	wcid	= rt2x00_get_field32(reg, TX_STA_FIFO_WCID);
	ack	= rt2x00_get_field32(reg, TX_STA_FIFO_TX_ACK_REQUIRED);
	pid	= rt2x00_get_field32(reg, TX_STA_FIFO_PID_TYPE);

	/*
	 * This frames has returned with an IO error,
	 * so the status report is not intended for this
	 * frame.
	 */
	if (test_bit(ENTRY_DATA_IO_FAILED, &entry->flags)) {
		rt2x00lib_txdone_noinfo(entry, TXDONE_FAILURE);
		return false;
	}

	/*
	 * Validate if this TX status report is intended for
	 * this entry by comparing the WCID/ACK/PID fields.
	 */
	txwi = rt2800usb_get_txwi(entry);

	rt2x00_desc_read(txwi, 1, &word);
	tx_wcid = rt2x00_get_field32(word, TXWI_W1_WIRELESS_CLI_ID);
	tx_ack  = rt2x00_get_field32(word, TXWI_W1_ACK);
	tx_pid  = rt2x00_get_field32(word, TXWI_W1_PACKETID);

	if ((wcid != tx_wcid) || (ack != tx_ack) || (pid != tx_pid)) {
		WARNING(entry->queue->rt2x00dev,
			"TX status report missed for queue %d entry %d\n",
		entry->queue->qid, entry->entry_idx);
		rt2x00lib_txdone_noinfo(entry, TXDONE_UNKNOWN);
		return false;
	}

	return true;
}

static void rt2800usb_txdone(struct rt2x00_dev *rt2x00dev)
{
	struct data_queue *queue;
	struct queue_entry *entry;
	u32 reg;
	u8 qid;

	while (kfifo_get(&rt2x00dev->txstatus_fifo, &reg)) {

		/* TX_STA_FIFO_PID_QUEUE is a 2-bit field, thus
		 * qid is guaranteed to be one of the TX QIDs
		 */
		qid = rt2x00_get_field32(reg, TX_STA_FIFO_PID_QUEUE);
		queue = rt2x00queue_get_tx_queue(rt2x00dev, qid);
		if (unlikely(!queue)) {
			WARNING(rt2x00dev, "Got TX status for an unavailable "
					   "queue %u, dropping\n", qid);
			continue;
		}

		/*
		 * Inside each queue, we process each entry in a chronological
		 * order. We first check that the queue is not empty.
		 */
		entry = NULL;
		while (!rt2x00queue_empty(queue)) {
			entry = rt2x00queue_get_entry(queue, Q_INDEX_DONE);
			if (rt2800usb_txdone_entry_check(entry, reg))
				break;
			entry = NULL;
		}

<<<<<<< HEAD
		if (!entry || rt2x00queue_empty(queue))
			break;

		rt2800_txdone_entry(entry, reg,
				    rt2800usb_get_txwi(entry));
=======
		if (entry)
			rt2800_txdone_entry(entry, reg);
>>>>>>> d93dc5c4
	}
}

static void rt2800usb_work_txdone(struct work_struct *work)
{
	struct rt2x00_dev *rt2x00dev =
	    container_of(work, struct rt2x00_dev, txdone_work);
	struct data_queue *queue;
	struct queue_entry *entry;

	rt2800usb_txdone(rt2x00dev);

	/*
	 * Process any trailing TX status reports for IO failures,
	 * we loop until we find the first non-IO error entry. This
	 * can either be a frame which is free, is being uploaded,
	 * or has completed the upload but didn't have an entry
	 * in the TX_STAT_FIFO register yet.
	 */
	tx_queue_for_each(rt2x00dev, queue) {
		while (!rt2x00queue_empty(queue)) {
			entry = rt2x00queue_get_entry(queue, Q_INDEX_DONE);

			if (test_bit(ENTRY_OWNER_DEVICE_DATA, &entry->flags) ||
			    !test_bit(ENTRY_DATA_STATUS_PENDING, &entry->flags))
				break;

			if (test_bit(ENTRY_DATA_IO_FAILED, &entry->flags))
				rt2x00lib_txdone_noinfo(entry, TXDONE_FAILURE);
			else if (rt2x00queue_status_timeout(entry))
				rt2x00lib_txdone_noinfo(entry, TXDONE_UNKNOWN);
			else
				break;
		}
	}

	/*
	 * The hw may delay sending the packet after DMA complete
	 * if the medium is busy, thus the TX_STA_FIFO entry is
	 * also delayed -> use a timer to retrieve it.
	 */
	if (rt2800usb_txstatus_pending(rt2x00dev))
		mod_timer(&rt2x00dev->txstatus_timer, jiffies + msecs_to_jiffies(2));
}

/*
 * RX control handlers
 */
static void rt2800usb_fill_rxdone(struct queue_entry *entry,
				  struct rxdone_entry_desc *rxdesc)
{
	struct skb_frame_desc *skbdesc = get_skb_frame_desc(entry->skb);
	__le32 *rxi = (__le32 *)entry->skb->data;
	__le32 *rxd;
	u32 word;
	int rx_pkt_len;

	/*
	 * Copy descriptor to the skbdesc->desc buffer, making it safe from
	 * moving of frame data in rt2x00usb.
	 */
	memcpy(skbdesc->desc, rxi, skbdesc->desc_len);

	/*
	 * RX frame format is :
	 * | RXINFO | RXWI | header | L2 pad | payload | pad | RXD | USB pad |
	 *          |<------------ rx_pkt_len -------------->|
	 */
	rt2x00_desc_read(rxi, 0, &word);
	rx_pkt_len = rt2x00_get_field32(word, RXINFO_W0_USB_DMA_RX_PKT_LEN);

	/*
	 * Remove the RXINFO structure from the sbk.
	 */
	skb_pull(entry->skb, RXINFO_DESC_SIZE);

	/*
	 * FIXME: we need to check for rx_pkt_len validity
	 */
	rxd = (__le32 *)(entry->skb->data + rx_pkt_len);

	/*
	 * It is now safe to read the descriptor on all architectures.
	 */
	rt2x00_desc_read(rxd, 0, &word);

	if (rt2x00_get_field32(word, RXD_W0_CRC_ERROR))
		rxdesc->flags |= RX_FLAG_FAILED_FCS_CRC;

	rxdesc->cipher_status = rt2x00_get_field32(word, RXD_W0_CIPHER_ERROR);

	if (rt2x00_get_field32(word, RXD_W0_DECRYPTED)) {
		/*
		 * Hardware has stripped IV/EIV data from 802.11 frame during
		 * decryption. Unfortunately the descriptor doesn't contain
		 * any fields with the EIV/IV data either, so they can't
		 * be restored by rt2x00lib.
		 */
		rxdesc->flags |= RX_FLAG_IV_STRIPPED;

		/*
		 * The hardware has already checked the Michael Mic and has
		 * stripped it from the frame. Signal this to mac80211.
		 */
		rxdesc->flags |= RX_FLAG_MMIC_STRIPPED;

		if (rxdesc->cipher_status == RX_CRYPTO_SUCCESS)
			rxdesc->flags |= RX_FLAG_DECRYPTED;
		else if (rxdesc->cipher_status == RX_CRYPTO_FAIL_MIC)
			rxdesc->flags |= RX_FLAG_MMIC_ERROR;
	}

	if (rt2x00_get_field32(word, RXD_W0_MY_BSS))
		rxdesc->dev_flags |= RXDONE_MY_BSS;

	if (rt2x00_get_field32(word, RXD_W0_L2PAD))
		rxdesc->dev_flags |= RXDONE_L2PAD;

	/*
	 * Remove RXD descriptor from end of buffer.
	 */
	skb_trim(entry->skb, rx_pkt_len);

	/*
	 * Process the RXWI structure.
	 */
	rt2800_process_rxwi(entry, rxdesc);
}

/*
 * Device probe functions.
 */
static int rt2800usb_validate_eeprom(struct rt2x00_dev *rt2x00dev)
{
	if (rt2800_efuse_detect(rt2x00dev))
		rt2800_read_eeprom_efuse(rt2x00dev);
	else
		rt2x00usb_eeprom_read(rt2x00dev, rt2x00dev->eeprom,
				      EEPROM_SIZE);

	return rt2800_validate_eeprom(rt2x00dev);
}

static int rt2800usb_probe_hw(struct rt2x00_dev *rt2x00dev)
{
	int retval;

	/*
	 * Allocate eeprom data.
	 */
	retval = rt2800usb_validate_eeprom(rt2x00dev);
	if (retval)
		return retval;

	retval = rt2800_init_eeprom(rt2x00dev);
	if (retval)
		return retval;

	/*
	 * Initialize hw specifications.
	 */
	retval = rt2800_probe_hw_mode(rt2x00dev);
	if (retval)
		return retval;

	/*
	 * This device has multiple filters for control frames
	 * and has a separate filter for PS Poll frames.
	 */
	__set_bit(CAPABILITY_CONTROL_FILTERS, &rt2x00dev->cap_flags);
	__set_bit(CAPABILITY_CONTROL_FILTER_PSPOLL, &rt2x00dev->cap_flags);

	/*
	 * This device requires firmware.
	 */
	__set_bit(REQUIRE_FIRMWARE, &rt2x00dev->cap_flags);
	__set_bit(REQUIRE_L2PAD, &rt2x00dev->cap_flags);
	if (!modparam_nohwcrypt)
		__set_bit(CAPABILITY_HW_CRYPTO, &rt2x00dev->cap_flags);
	__set_bit(CAPABILITY_LINK_TUNING, &rt2x00dev->cap_flags);
	__set_bit(REQUIRE_HT_TX_DESC, &rt2x00dev->cap_flags);
	__set_bit(REQUIRE_TXSTATUS_FIFO, &rt2x00dev->cap_flags);
	__set_bit(REQUIRE_PS_AUTOWAKE, &rt2x00dev->cap_flags);

	setup_timer(&rt2x00dev->txstatus_timer,
		    rt2800usb_tx_sta_fifo_timeout,
		    (unsigned long) rt2x00dev);

	/*
	 * Set the rssi offset.
	 */
	rt2x00dev->rssi_offset = DEFAULT_RSSI_OFFSET;

	/*
	 * Overwrite TX done handler
	 */
	PREPARE_WORK(&rt2x00dev->txdone_work, rt2800usb_work_txdone);

	return 0;
}

static const struct ieee80211_ops rt2800usb_mac80211_ops = {
	.tx			= rt2x00mac_tx,
	.start			= rt2x00mac_start,
	.stop			= rt2x00mac_stop,
	.add_interface		= rt2x00mac_add_interface,
	.remove_interface	= rt2x00mac_remove_interface,
	.config			= rt2x00mac_config,
	.configure_filter	= rt2x00mac_configure_filter,
	.set_tim		= rt2x00mac_set_tim,
	.set_key		= rt2x00mac_set_key,
	.sw_scan_start		= rt2x00mac_sw_scan_start,
	.sw_scan_complete	= rt2x00mac_sw_scan_complete,
	.get_stats		= rt2x00mac_get_stats,
	.get_tkip_seq		= rt2800_get_tkip_seq,
	.set_rts_threshold	= rt2800_set_rts_threshold,
	.sta_add		= rt2x00mac_sta_add,
	.sta_remove		= rt2x00mac_sta_remove,
	.bss_info_changed	= rt2x00mac_bss_info_changed,
	.conf_tx		= rt2800_conf_tx,
	.get_tsf		= rt2800_get_tsf,
	.rfkill_poll		= rt2x00mac_rfkill_poll,
	.ampdu_action		= rt2800_ampdu_action,
	.flush			= rt2x00mac_flush,
	.get_survey		= rt2800_get_survey,
	.get_ringparam		= rt2x00mac_get_ringparam,
	.tx_frames_pending	= rt2x00mac_tx_frames_pending,
};

static const struct rt2800_ops rt2800usb_rt2800_ops = {
	.register_read		= rt2x00usb_register_read,
	.register_read_lock	= rt2x00usb_register_read_lock,
	.register_write		= rt2x00usb_register_write,
	.register_write_lock	= rt2x00usb_register_write_lock,
	.register_multiread	= rt2x00usb_register_multiread,
	.register_multiwrite	= rt2x00usb_register_multiwrite,
	.regbusy_read		= rt2x00usb_regbusy_read,
	.drv_write_firmware	= rt2800usb_write_firmware,
	.drv_init_registers	= rt2800usb_init_registers,
	.drv_get_txwi		= rt2800usb_get_txwi,
};

static const struct rt2x00lib_ops rt2800usb_rt2x00_ops = {
	.probe_hw		= rt2800usb_probe_hw,
	.get_firmware_name	= rt2800usb_get_firmware_name,
	.check_firmware		= rt2800_check_firmware,
	.load_firmware		= rt2800_load_firmware,
	.initialize		= rt2x00usb_initialize,
	.uninitialize		= rt2x00usb_uninitialize,
	.clear_entry		= rt2x00usb_clear_entry,
	.set_device_state	= rt2800usb_set_device_state,
	.rfkill_poll		= rt2800_rfkill_poll,
	.link_stats		= rt2800_link_stats,
	.reset_tuner		= rt2800_reset_tuner,
	.link_tuner		= rt2800_link_tuner,
	.gain_calibration	= rt2800_gain_calibration,
	.watchdog		= rt2800usb_watchdog,
	.start_queue		= rt2800usb_start_queue,
	.kick_queue		= rt2x00usb_kick_queue,
	.stop_queue		= rt2800usb_stop_queue,
	.flush_queue		= rt2x00usb_flush_queue,
	.tx_dma_done		= rt2800usb_tx_dma_done,
	.write_tx_desc		= rt2800usb_write_tx_desc,
	.write_tx_data		= rt2800usb_write_tx_data,
	.write_beacon		= rt2800_write_beacon,
	.clear_beacon		= rt2800_clear_beacon,
	.get_tx_data_len	= rt2800usb_get_tx_data_len,
	.fill_rxdone		= rt2800usb_fill_rxdone,
	.config_shared_key	= rt2800_config_shared_key,
	.config_pairwise_key	= rt2800_config_pairwise_key,
	.config_filter		= rt2800_config_filter,
	.config_intf		= rt2800_config_intf,
	.config_erp		= rt2800_config_erp,
	.config_ant		= rt2800_config_ant,
	.config			= rt2800_config,
	.sta_add		= rt2800_sta_add,
	.sta_remove		= rt2800_sta_remove,
};

static const struct data_queue_desc rt2800usb_queue_rx = {
	.entry_num		= 128,
	.data_size		= AGGREGATION_SIZE,
	.desc_size		= RXINFO_DESC_SIZE + RXWI_DESC_SIZE,
	.priv_size		= sizeof(struct queue_entry_priv_usb),
};

static const struct data_queue_desc rt2800usb_queue_tx = {
	.entry_num		= 64,
	.data_size		= AGGREGATION_SIZE,
	.desc_size		= TXINFO_DESC_SIZE + TXWI_DESC_SIZE,
	.priv_size		= sizeof(struct queue_entry_priv_usb),
};

static const struct data_queue_desc rt2800usb_queue_bcn = {
	.entry_num		= 8,
	.data_size		= MGMT_FRAME_SIZE,
	.desc_size		= TXINFO_DESC_SIZE + TXWI_DESC_SIZE,
	.priv_size		= sizeof(struct queue_entry_priv_usb),
};

static const struct rt2x00_ops rt2800usb_ops = {
	.name			= KBUILD_MODNAME,
	.max_sta_intf		= 1,
	.max_ap_intf		= 8,
	.eeprom_size		= EEPROM_SIZE,
	.rf_size		= RF_SIZE,
	.tx_queues		= NUM_TX_QUEUES,
	.extra_tx_headroom	= TXINFO_DESC_SIZE + TXWI_DESC_SIZE,
	.rx			= &rt2800usb_queue_rx,
	.tx			= &rt2800usb_queue_tx,
	.bcn			= &rt2800usb_queue_bcn,
	.lib			= &rt2800usb_rt2x00_ops,
	.drv			= &rt2800usb_rt2800_ops,
	.hw			= &rt2800usb_mac80211_ops,
#ifdef CONFIG_RT2X00_LIB_DEBUGFS
	.debugfs		= &rt2800_rt2x00debug,
#endif /* CONFIG_RT2X00_LIB_DEBUGFS */
};

/*
 * rt2800usb module information.
 */
static struct usb_device_id rt2800usb_device_table[] = {
	/* Abocom */
	{ USB_DEVICE(0x07b8, 0x2870) },
	{ USB_DEVICE(0x07b8, 0x2770) },
	{ USB_DEVICE(0x07b8, 0x3070) },
	{ USB_DEVICE(0x07b8, 0x3071) },
	{ USB_DEVICE(0x07b8, 0x3072) },
	{ USB_DEVICE(0x1482, 0x3c09) },
	/* AirTies */
	{ USB_DEVICE(0x1eda, 0x2012) },
	{ USB_DEVICE(0x1eda, 0x2310) },
	/* Allwin */
	{ USB_DEVICE(0x8516, 0x2070) },
	{ USB_DEVICE(0x8516, 0x2770) },
	{ USB_DEVICE(0x8516, 0x2870) },
	{ USB_DEVICE(0x8516, 0x3070) },
	{ USB_DEVICE(0x8516, 0x3071) },
	{ USB_DEVICE(0x8516, 0x3072) },
	/* Alpha Networks */
	{ USB_DEVICE(0x14b2, 0x3c06) },
	{ USB_DEVICE(0x14b2, 0x3c07) },
	{ USB_DEVICE(0x14b2, 0x3c09) },
	{ USB_DEVICE(0x14b2, 0x3c12) },
	{ USB_DEVICE(0x14b2, 0x3c23) },
	{ USB_DEVICE(0x14b2, 0x3c25) },
	{ USB_DEVICE(0x14b2, 0x3c27) },
	{ USB_DEVICE(0x14b2, 0x3c28) },
	{ USB_DEVICE(0x14b2, 0x3c2c) },
	/* Amit */
	{ USB_DEVICE(0x15c5, 0x0008) },
	/* Askey */
	{ USB_DEVICE(0x1690, 0x0740) },
	/* ASUS */
	{ USB_DEVICE(0x0b05, 0x1731) },
	{ USB_DEVICE(0x0b05, 0x1732) },
	{ USB_DEVICE(0x0b05, 0x1742) },
	{ USB_DEVICE(0x0b05, 0x1784) },
	{ USB_DEVICE(0x1761, 0x0b05) },
	/* AzureWave */
	{ USB_DEVICE(0x13d3, 0x3247) },
	{ USB_DEVICE(0x13d3, 0x3273) },
	{ USB_DEVICE(0x13d3, 0x3305) },
	{ USB_DEVICE(0x13d3, 0x3307) },
	{ USB_DEVICE(0x13d3, 0x3321) },
	/* Belkin */
	{ USB_DEVICE(0x050d, 0x8053) },
	{ USB_DEVICE(0x050d, 0x805c) },
	{ USB_DEVICE(0x050d, 0x815c) },
	{ USB_DEVICE(0x050d, 0x825b) },
	{ USB_DEVICE(0x050d, 0x935a) },
	{ USB_DEVICE(0x050d, 0x935b) },
	/* Buffalo */
	{ USB_DEVICE(0x0411, 0x00e8) },
	{ USB_DEVICE(0x0411, 0x016f) },
	{ USB_DEVICE(0x0411, 0x01a2) },
	/* Corega */
	{ USB_DEVICE(0x07aa, 0x002f) },
	{ USB_DEVICE(0x07aa, 0x003c) },
	{ USB_DEVICE(0x07aa, 0x003f) },
	{ USB_DEVICE(0x18c5, 0x0012) },
	/* D-Link */
	{ USB_DEVICE(0x07d1, 0x3c09) },
	{ USB_DEVICE(0x07d1, 0x3c0a) },
	{ USB_DEVICE(0x07d1, 0x3c0d) },
	{ USB_DEVICE(0x07d1, 0x3c0e) },
	{ USB_DEVICE(0x07d1, 0x3c0f) },
	{ USB_DEVICE(0x07d1, 0x3c11) },
	{ USB_DEVICE(0x07d1, 0x3c16) },
	/* Draytek */
	{ USB_DEVICE(0x07fa, 0x7712) },
	/* DVICO */
	{ USB_DEVICE(0x0fe9, 0xb307) },
	/* Edimax */
	{ USB_DEVICE(0x7392, 0x7711) },
	{ USB_DEVICE(0x7392, 0x7717) },
	{ USB_DEVICE(0x7392, 0x7718) },
	/* Encore */
	{ USB_DEVICE(0x203d, 0x1480) },
	{ USB_DEVICE(0x203d, 0x14a9) },
	/* EnGenius */
	{ USB_DEVICE(0x1740, 0x9701) },
	{ USB_DEVICE(0x1740, 0x9702) },
	{ USB_DEVICE(0x1740, 0x9703) },
	{ USB_DEVICE(0x1740, 0x9705) },
	{ USB_DEVICE(0x1740, 0x9706) },
	{ USB_DEVICE(0x1740, 0x9707) },
	{ USB_DEVICE(0x1740, 0x9708) },
	{ USB_DEVICE(0x1740, 0x9709) },
	/* Gemtek */
	{ USB_DEVICE(0x15a9, 0x0012) },
	/* Gigabyte */
	{ USB_DEVICE(0x1044, 0x800b) },
	{ USB_DEVICE(0x1044, 0x800d) },
	/* Hawking */
	{ USB_DEVICE(0x0e66, 0x0001) },
	{ USB_DEVICE(0x0e66, 0x0003) },
	{ USB_DEVICE(0x0e66, 0x0009) },
	{ USB_DEVICE(0x0e66, 0x000b) },
	{ USB_DEVICE(0x0e66, 0x0013) },
	{ USB_DEVICE(0x0e66, 0x0017) },
	{ USB_DEVICE(0x0e66, 0x0018) },
	/* I-O DATA */
	{ USB_DEVICE(0x04bb, 0x0945) },
	{ USB_DEVICE(0x04bb, 0x0947) },
	{ USB_DEVICE(0x04bb, 0x0948) },
	/* Linksys */
	{ USB_DEVICE(0x13b1, 0x0031) },
	{ USB_DEVICE(0x1737, 0x0070) },
	{ USB_DEVICE(0x1737, 0x0071) },
	/* Logitec */
	{ USB_DEVICE(0x0789, 0x0162) },
	{ USB_DEVICE(0x0789, 0x0163) },
	{ USB_DEVICE(0x0789, 0x0164) },
	{ USB_DEVICE(0x0789, 0x0166) },
	/* Motorola */
	{ USB_DEVICE(0x100d, 0x9031) },
	/* MSI */
	{ USB_DEVICE(0x0db0, 0x3820) },
	{ USB_DEVICE(0x0db0, 0x3821) },
	{ USB_DEVICE(0x0db0, 0x3822) },
	{ USB_DEVICE(0x0db0, 0x3870) },
	{ USB_DEVICE(0x0db0, 0x3871) },
	{ USB_DEVICE(0x0db0, 0x6899) },
	{ USB_DEVICE(0x0db0, 0x821a) },
	{ USB_DEVICE(0x0db0, 0x822a) },
	{ USB_DEVICE(0x0db0, 0x822b) },
	{ USB_DEVICE(0x0db0, 0x822c) },
	{ USB_DEVICE(0x0db0, 0x870a) },
	{ USB_DEVICE(0x0db0, 0x871a) },
	{ USB_DEVICE(0x0db0, 0x871b) },
	{ USB_DEVICE(0x0db0, 0x871c) },
	{ USB_DEVICE(0x0db0, 0x899a) },
	/* Para */
	{ USB_DEVICE(0x20b8, 0x8888) },
	/* Pegatron */
	{ USB_DEVICE(0x1d4d, 0x000c) },
	{ USB_DEVICE(0x1d4d, 0x000e) },
	{ USB_DEVICE(0x1d4d, 0x0011) },
	/* Philips */
	{ USB_DEVICE(0x0471, 0x200f) },
	/* Planex */
	{ USB_DEVICE(0x2019, 0xab25) },
	{ USB_DEVICE(0x2019, 0xed06) },
	/* Quanta */
	{ USB_DEVICE(0x1a32, 0x0304) },
	/* Ralink */
	{ USB_DEVICE(0x148f, 0x2070) },
	{ USB_DEVICE(0x148f, 0x2770) },
	{ USB_DEVICE(0x148f, 0x2870) },
	{ USB_DEVICE(0x148f, 0x3070) },
	{ USB_DEVICE(0x148f, 0x3071) },
	{ USB_DEVICE(0x148f, 0x3072) },
	/* Samsung */
	{ USB_DEVICE(0x04e8, 0x2018) },
	/* Siemens */
	{ USB_DEVICE(0x129b, 0x1828) },
	/* Sitecom */
	{ USB_DEVICE(0x0df6, 0x0017) },
	{ USB_DEVICE(0x0df6, 0x002b) },
	{ USB_DEVICE(0x0df6, 0x002c) },
	{ USB_DEVICE(0x0df6, 0x002d) },
	{ USB_DEVICE(0x0df6, 0x0039) },
	{ USB_DEVICE(0x0df6, 0x003b) },
	{ USB_DEVICE(0x0df6, 0x003d) },
	{ USB_DEVICE(0x0df6, 0x003e) },
	{ USB_DEVICE(0x0df6, 0x003f) },
	{ USB_DEVICE(0x0df6, 0x0040) },
	{ USB_DEVICE(0x0df6, 0x0042) },
	{ USB_DEVICE(0x0df6, 0x0047) },
	{ USB_DEVICE(0x0df6, 0x0048) },
	{ USB_DEVICE(0x0df6, 0x0051) },
	{ USB_DEVICE(0x0df6, 0x005f) },
	{ USB_DEVICE(0x0df6, 0x0060) },
	/* SMC */
	{ USB_DEVICE(0x083a, 0x6618) },
	{ USB_DEVICE(0x083a, 0x7511) },
	{ USB_DEVICE(0x083a, 0x7512) },
	{ USB_DEVICE(0x083a, 0x7522) },
	{ USB_DEVICE(0x083a, 0x8522) },
	{ USB_DEVICE(0x083a, 0xa618) },
	{ USB_DEVICE(0x083a, 0xa701) },
	{ USB_DEVICE(0x083a, 0xa702) },
	{ USB_DEVICE(0x083a, 0xa703) },
	{ USB_DEVICE(0x083a, 0xb522) },
	/* Sparklan */
	{ USB_DEVICE(0x15a9, 0x0006) },
	/* Sweex */
	{ USB_DEVICE(0x177f, 0x0302) },
	/* U-Media */
	{ USB_DEVICE(0x157e, 0x300e) },
	{ USB_DEVICE(0x157e, 0x3013) },
	/* ZCOM */
	{ USB_DEVICE(0x0cde, 0x0022) },
	{ USB_DEVICE(0x0cde, 0x0025) },
	/* Zinwell */
	{ USB_DEVICE(0x5a57, 0x0280) },
	{ USB_DEVICE(0x5a57, 0x0282) },
	{ USB_DEVICE(0x5a57, 0x0283) },
	{ USB_DEVICE(0x5a57, 0x5257) },
	/* Zyxel */
	{ USB_DEVICE(0x0586, 0x3416) },
	{ USB_DEVICE(0x0586, 0x3418) },
	{ USB_DEVICE(0x0586, 0x341e) },
	{ USB_DEVICE(0x0586, 0x343e) },
#ifdef CONFIG_RT2800USB_RT33XX
	/* Belkin */
	{ USB_DEVICE(0x050d, 0x945b) },
	/* Ralink */
	{ USB_DEVICE(0x148f, 0x3370) },
	{ USB_DEVICE(0x148f, 0x8070) },
	/* Sitecom */
	{ USB_DEVICE(0x0df6, 0x0050) },
#endif
#ifdef CONFIG_RT2800USB_RT35XX
	/* Allwin */
	{ USB_DEVICE(0x8516, 0x3572) },
	/* Askey */
	{ USB_DEVICE(0x1690, 0x0744) },
	/* Cisco */
	{ USB_DEVICE(0x167b, 0x4001) },
	/* EnGenius */
	{ USB_DEVICE(0x1740, 0x9801) },
	/* I-O DATA */
	{ USB_DEVICE(0x04bb, 0x0944) },
	/* Linksys */
	{ USB_DEVICE(0x13b1, 0x002f) },
	{ USB_DEVICE(0x1737, 0x0079) },
	/* Ralink */
	{ USB_DEVICE(0x148f, 0x3572) },
	/* Sitecom */
	{ USB_DEVICE(0x0df6, 0x0041) },
	{ USB_DEVICE(0x0df6, 0x0062) },
	/* Toshiba */
	{ USB_DEVICE(0x0930, 0x0a07) },
	/* Zinwell */
	{ USB_DEVICE(0x5a57, 0x0284) },
#endif
#ifdef CONFIG_RT2800USB_RT53XX
	/* Azurewave */
	{ USB_DEVICE(0x13d3, 0x3329) },
	{ USB_DEVICE(0x13d3, 0x3365) },
	/* Ralink */
	{ USB_DEVICE(0x148f, 0x5370) },
	{ USB_DEVICE(0x148f, 0x5372) },
#endif
#ifdef CONFIG_RT2800USB_UNKNOWN
	/*
	 * Unclear what kind of devices these are (they aren't supported by the
	 * vendor linux driver).
	 */
	/* Abocom */
	{ USB_DEVICE(0x07b8, 0x3073) },
	{ USB_DEVICE(0x07b8, 0x3074) },
	/* Alpha Networks */
	{ USB_DEVICE(0x14b2, 0x3c08) },
	{ USB_DEVICE(0x14b2, 0x3c11) },
	/* Amigo */
	{ USB_DEVICE(0x0e0b, 0x9031) },
	{ USB_DEVICE(0x0e0b, 0x9041) },
	/* ASUS */
	{ USB_DEVICE(0x0b05, 0x166a) },
	{ USB_DEVICE(0x0b05, 0x1760) },
	{ USB_DEVICE(0x0b05, 0x1761) },
	{ USB_DEVICE(0x0b05, 0x1790) },
	{ USB_DEVICE(0x0b05, 0x179d) },
	/* AzureWave */
	{ USB_DEVICE(0x13d3, 0x3262) },
	{ USB_DEVICE(0x13d3, 0x3284) },
	{ USB_DEVICE(0x13d3, 0x3322) },
	/* Belkin */
	{ USB_DEVICE(0x050d, 0x1003) },
	{ USB_DEVICE(0x050d, 0x825a) },
	/* Buffalo */
	{ USB_DEVICE(0x0411, 0x012e) },
	{ USB_DEVICE(0x0411, 0x0148) },
	{ USB_DEVICE(0x0411, 0x0150) },
	{ USB_DEVICE(0x0411, 0x015d) },
	/* Corega */
	{ USB_DEVICE(0x07aa, 0x0041) },
	{ USB_DEVICE(0x07aa, 0x0042) },
	{ USB_DEVICE(0x18c5, 0x0008) },
	/* D-Link */
	{ USB_DEVICE(0x07d1, 0x3c0b) },
	{ USB_DEVICE(0x07d1, 0x3c13) },
	{ USB_DEVICE(0x07d1, 0x3c15) },
	{ USB_DEVICE(0x07d1, 0x3c17) },
	{ USB_DEVICE(0x2001, 0x3c17) },
	/* Edimax */
	{ USB_DEVICE(0x7392, 0x4085) },
	{ USB_DEVICE(0x7392, 0x7722) },
	/* Encore */
	{ USB_DEVICE(0x203d, 0x14a1) },
	/* Gemtek */
	{ USB_DEVICE(0x15a9, 0x0010) },
	/* Gigabyte */
	{ USB_DEVICE(0x1044, 0x800c) },
	/* Huawei */
	{ USB_DEVICE(0x148f, 0xf101) },
	/* I-O DATA */
	{ USB_DEVICE(0x04bb, 0x094b) },
	/* LevelOne */
	{ USB_DEVICE(0x1740, 0x0605) },
	{ USB_DEVICE(0x1740, 0x0615) },
	/* Linksys */
	{ USB_DEVICE(0x1737, 0x0077) },
	{ USB_DEVICE(0x1737, 0x0078) },
	/* Logitec */
	{ USB_DEVICE(0x0789, 0x0168) },
	{ USB_DEVICE(0x0789, 0x0169) },
	/* Motorola */
	{ USB_DEVICE(0x100d, 0x9032) },
	/* Ovislink */
	{ USB_DEVICE(0x1b75, 0x3071) },
	{ USB_DEVICE(0x1b75, 0x3072) },
	/* Pegatron */
	{ USB_DEVICE(0x05a6, 0x0101) },
	{ USB_DEVICE(0x1d4d, 0x0002) },
	{ USB_DEVICE(0x1d4d, 0x0010) },
	/* Planex */
	{ USB_DEVICE(0x2019, 0x5201) },
	{ USB_DEVICE(0x2019, 0xab24) },
	/* Qcom */
	{ USB_DEVICE(0x18e8, 0x6259) },
	/* RadioShack */
	{ USB_DEVICE(0x08b9, 0x1197) },
	/* Sitecom */
	{ USB_DEVICE(0x0df6, 0x003c) },
	{ USB_DEVICE(0x0df6, 0x004a) },
	{ USB_DEVICE(0x0df6, 0x004d) },
	{ USB_DEVICE(0x0df6, 0x0053) },
	/* SMC */
	{ USB_DEVICE(0x083a, 0xa512) },
	{ USB_DEVICE(0x083a, 0xc522) },
	{ USB_DEVICE(0x083a, 0xd522) },
	{ USB_DEVICE(0x083a, 0xf511) },
	/* Sweex */
	{ USB_DEVICE(0x177f, 0x0153) },
	{ USB_DEVICE(0x177f, 0x0313) },
	/* Zyxel */
	{ USB_DEVICE(0x0586, 0x341a) },
#endif
	{ 0, }
};

MODULE_AUTHOR(DRV_PROJECT);
MODULE_VERSION(DRV_VERSION);
MODULE_DESCRIPTION("Ralink RT2800 USB Wireless LAN driver.");
MODULE_SUPPORTED_DEVICE("Ralink RT2870 USB chipset based cards");
MODULE_DEVICE_TABLE(usb, rt2800usb_device_table);
MODULE_FIRMWARE(FIRMWARE_RT2870);
MODULE_LICENSE("GPL");

static int rt2800usb_probe(struct usb_interface *usb_intf,
			   const struct usb_device_id *id)
{
	return rt2x00usb_probe(usb_intf, &rt2800usb_ops);
}

static struct usb_driver rt2800usb_driver = {
	.name		= KBUILD_MODNAME,
	.id_table	= rt2800usb_device_table,
	.probe		= rt2800usb_probe,
	.disconnect	= rt2x00usb_disconnect,
	.suspend	= rt2x00usb_suspend,
	.resume		= rt2x00usb_resume,
};

static int __init rt2800usb_init(void)
{
	return usb_register(&rt2800usb_driver);
}

static void __exit rt2800usb_exit(void)
{
	usb_deregister(&rt2800usb_driver);
}

module_init(rt2800usb_init);
module_exit(rt2800usb_exit);<|MERGE_RESOLUTION|>--- conflicted
+++ resolved
@@ -541,16 +541,9 @@
 			entry = NULL;
 		}
 
-<<<<<<< HEAD
-		if (!entry || rt2x00queue_empty(queue))
-			break;
-
-		rt2800_txdone_entry(entry, reg,
-				    rt2800usb_get_txwi(entry));
-=======
 		if (entry)
-			rt2800_txdone_entry(entry, reg);
->>>>>>> d93dc5c4
+			rt2800_txdone_entry(entry, reg,
+					    rt2800usb_get_txwi(entry));
 	}
 }
 
