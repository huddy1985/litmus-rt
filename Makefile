VERSION = 2
PATCHLEVEL = 6
<<<<<<< HEAD
SUBLEVEL = 34
EXTRAVERSION =-litmus2010
NAME = Sheep on Meth
=======
SUBLEVEL = 36
EXTRAVERSION =
NAME = Flesh-Eating Bats with Fangs
>>>>>>> f6f94e2a

# *DOCUMENTATION*
# To see a list of typical targets execute "make help"
# More info can be located in ./README
# Comments in this file are targeted only to the developer, do not
# expect to learn how to build the kernel reading this file.

# Do not:
# o  use make's built-in rules and variables
#    (this increases performance and avoids hard-to-debug behaviour);
# o  print "Entering directory ...";
MAKEFLAGS += -rR --no-print-directory

# Avoid funny character set dependencies
unexport LC_ALL
LC_COLLATE=C
LC_NUMERIC=C
export LC_COLLATE LC_NUMERIC

# We are using a recursive build, so we need to do a little thinking
# to get the ordering right.
#
# Most importantly: sub-Makefiles should only ever modify files in
# their own directory. If in some directory we have a dependency on
# a file in another dir (which doesn't happen often, but it's often
# unavoidable when linking the built-in.o targets which finally
# turn into vmlinux), we will call a sub make in that other dir, and
# after that we are sure that everything which is in that other dir
# is now up to date.
#
# The only cases where we need to modify files which have global
# effects are thus separated out and done before the recursive
# descending is started. They are now explicitly listed as the
# prepare rule.

# To put more focus on warnings, be less verbose as default
# Use 'make V=1' to see the full commands

ifeq ("$(origin V)", "command line")
  KBUILD_VERBOSE = $(V)
endif
ifndef KBUILD_VERBOSE
  KBUILD_VERBOSE = 0
endif

# Call a source code checker (by default, "sparse") as part of the
# C compilation.
#
# Use 'make C=1' to enable checking of only re-compiled files.
# Use 'make C=2' to enable checking of *all* source files, regardless
# of whether they are re-compiled or not.
#
# See the file "Documentation/sparse.txt" for more details, including
# where to get the "sparse" utility.

ifeq ("$(origin C)", "command line")
  KBUILD_CHECKSRC = $(C)
endif
ifndef KBUILD_CHECKSRC
  KBUILD_CHECKSRC = 0
endif

# Use make M=dir to specify directory of external module to build
# Old syntax make ... SUBDIRS=$PWD is still supported
# Setting the environment variable KBUILD_EXTMOD take precedence
ifdef SUBDIRS
  KBUILD_EXTMOD ?= $(SUBDIRS)
endif

ifeq ("$(origin M)", "command line")
  KBUILD_EXTMOD := $(M)
endif

# kbuild supports saving output files in a separate directory.
# To locate output files in a separate directory two syntaxes are supported.
# In both cases the working directory must be the root of the kernel src.
# 1) O=
# Use "make O=dir/to/store/output/files/"
#
# 2) Set KBUILD_OUTPUT
# Set the environment variable KBUILD_OUTPUT to point to the directory
# where the output files shall be placed.
# export KBUILD_OUTPUT=dir/to/store/output/files/
# make
#
# The O= assignment takes precedence over the KBUILD_OUTPUT environment
# variable.


# KBUILD_SRC is set on invocation of make in OBJ directory
# KBUILD_SRC is not intended to be used by the regular user (for now)
ifeq ($(KBUILD_SRC),)

# OK, Make called in directory where kernel src resides
# Do we want to locate output files in a separate directory?
ifeq ("$(origin O)", "command line")
  KBUILD_OUTPUT := $(O)
endif

# That's our default target when none is given on the command line
PHONY := _all
_all:

# Cancel implicit rules on top Makefile
$(CURDIR)/Makefile Makefile: ;

ifneq ($(KBUILD_OUTPUT),)
# Invoke a second make in the output directory, passing relevant variables
# check that the output directory actually exists
saved-output := $(KBUILD_OUTPUT)
KBUILD_OUTPUT := $(shell cd $(KBUILD_OUTPUT) && /bin/pwd)
$(if $(KBUILD_OUTPUT),, \
     $(error output directory "$(saved-output)" does not exist))

PHONY += $(MAKECMDGOALS) sub-make

$(filter-out _all sub-make $(CURDIR)/Makefile, $(MAKECMDGOALS)) _all: sub-make
	$(Q)@:

sub-make: FORCE
	$(if $(KBUILD_VERBOSE:1=),@)$(MAKE) -C $(KBUILD_OUTPUT) \
	KBUILD_SRC=$(CURDIR) \
	KBUILD_EXTMOD="$(KBUILD_EXTMOD)" -f $(CURDIR)/Makefile \
	$(filter-out _all sub-make,$(MAKECMDGOALS))

# Leave processing to above invocation of make
skip-makefile := 1
endif # ifneq ($(KBUILD_OUTPUT),)
endif # ifeq ($(KBUILD_SRC),)

# We process the rest of the Makefile if this is the final invocation of make
ifeq ($(skip-makefile),)

# If building an external module we do not care about the all: rule
# but instead _all depend on modules
PHONY += all
ifeq ($(KBUILD_EXTMOD),)
_all: all
else
_all: modules
endif

srctree		:= $(if $(KBUILD_SRC),$(KBUILD_SRC),$(CURDIR))
objtree		:= $(CURDIR)
src		:= $(srctree)
obj		:= $(objtree)

VPATH		:= $(srctree)$(if $(KBUILD_EXTMOD),:$(KBUILD_EXTMOD))

export srctree objtree VPATH


# SUBARCH tells the usermode build what the underlying arch is.  That is set
# first, and if a usermode build is happening, the "ARCH=um" on the command
# line overrides the setting of ARCH below.  If a native build is happening,
# then ARCH is assigned, getting whatever value it gets normally, and 
# SUBARCH is subsequently ignored.

SUBARCH := $(shell uname -m | sed -e s/i.86/i386/ -e s/sun4u/sparc64/ \
				  -e s/arm.*/arm/ -e s/sa110/arm/ \
				  -e s/s390x/s390/ -e s/parisc64/parisc/ \
				  -e s/ppc.*/powerpc/ -e s/mips.*/mips/ \
				  -e s/sh[234].*/sh/ )

# Cross compiling and selecting different set of gcc/bin-utils
# ---------------------------------------------------------------------------
#
# When performing cross compilation for other architectures ARCH shall be set
# to the target architecture. (See arch/* for the possibilities).
# ARCH can be set during invocation of make:
# make ARCH=ia64
# Another way is to have ARCH set in the environment.
# The default ARCH is the host where make is executed.

# CROSS_COMPILE specify the prefix used for all executables used
# during compilation. Only gcc and related bin-utils executables
# are prefixed with $(CROSS_COMPILE).
# CROSS_COMPILE can be set on the command line
# make CROSS_COMPILE=ia64-linux-
# Alternatively CROSS_COMPILE can be set in the environment.
# A third alternative is to store a setting in .config so that plain
# "make" in the configured kernel build directory always uses that.
# Default value for CROSS_COMPILE is not to prefix executables
# Note: Some architectures assign CROSS_COMPILE in their arch/*/Makefile
export KBUILD_BUILDHOST := $(SUBARCH)
ARCH		?= $(SUBARCH)
CROSS_COMPILE	?= $(CONFIG_CROSS_COMPILE:"%"=%)

# Architecture as present in compile.h
UTS_MACHINE 	:= $(ARCH)
SRCARCH 	:= $(ARCH)

# Additional ARCH settings for x86
ifeq ($(ARCH),i386)
        SRCARCH := x86
endif
ifeq ($(ARCH),x86_64)
        SRCARCH := x86
endif

# Additional ARCH settings for sparc
ifeq ($(ARCH),sparc64)
       SRCARCH := sparc
endif

# Additional ARCH settings for sh
ifeq ($(ARCH),sh64)
       SRCARCH := sh
endif

# Where to locate arch specific headers
hdr-arch  := $(SRCARCH)

ifeq ($(ARCH),m68knommu)
       hdr-arch  := m68k
endif

KCONFIG_CONFIG	?= .config

# SHELL used by kbuild
CONFIG_SHELL := $(shell if [ -x "$$BASH" ]; then echo $$BASH; \
	  else if [ -x /bin/bash ]; then echo /bin/bash; \
	  else echo sh; fi ; fi)

HOSTCC       = gcc
HOSTCXX      = g++
HOSTCFLAGS   = -Wall -Wmissing-prototypes -Wstrict-prototypes -O2 -fomit-frame-pointer
HOSTCXXFLAGS = -O2

# Decide whether to build built-in, modular, or both.
# Normally, just do built-in.

KBUILD_MODULES :=
KBUILD_BUILTIN := 1

#	If we have only "make modules", don't compile built-in objects.
#	When we're building modules with modversions, we need to consider
#	the built-in objects during the descend as well, in order to
#	make sure the checksums are up to date before we record them.

ifeq ($(MAKECMDGOALS),modules)
  KBUILD_BUILTIN := $(if $(CONFIG_MODVERSIONS),1)
endif

#	If we have "make <whatever> modules", compile modules
#	in addition to whatever we do anyway.
#	Just "make" or "make all" shall build modules as well

ifneq ($(filter all _all modules,$(MAKECMDGOALS)),)
  KBUILD_MODULES := 1
endif

ifeq ($(MAKECMDGOALS),)
  KBUILD_MODULES := 1
endif

export KBUILD_MODULES KBUILD_BUILTIN
export KBUILD_CHECKSRC KBUILD_SRC KBUILD_EXTMOD

# Beautify output
# ---------------------------------------------------------------------------
#
# Normally, we echo the whole command before executing it. By making
# that echo $($(quiet)$(cmd)), we now have the possibility to set
# $(quiet) to choose other forms of output instead, e.g.
#
#         quiet_cmd_cc_o_c = Compiling $(RELDIR)/$@
#         cmd_cc_o_c       = $(CC) $(c_flags) -c -o $@ $<
#
# If $(quiet) is empty, the whole command will be printed.
# If it is set to "quiet_", only the short version will be printed. 
# If it is set to "silent_", nothing will be printed at all, since
# the variable $(silent_cmd_cc_o_c) doesn't exist.
#
# A simple variant is to prefix commands with $(Q) - that's useful
# for commands that shall be hidden in non-verbose mode.
#
#	$(Q)ln $@ :<
#
# If KBUILD_VERBOSE equals 0 then the above command will be hidden.
# If KBUILD_VERBOSE equals 1 then the above command is displayed.

ifeq ($(KBUILD_VERBOSE),1)
  quiet =
  Q =
else
  quiet=quiet_
  Q = @
endif

# If the user is running make -s (silent mode), suppress echoing of
# commands

ifneq ($(findstring s,$(MAKEFLAGS)),)
  quiet=silent_
endif

export quiet Q KBUILD_VERBOSE


# Look for make include files relative to root of kernel src
MAKEFLAGS += --include-dir=$(srctree)

# We need some generic definitions (do not try to remake the file).
$(srctree)/scripts/Kbuild.include: ;
include $(srctree)/scripts/Kbuild.include

# Make variables (CC, etc...)

AS		= $(CROSS_COMPILE)as
LD		= $(CROSS_COMPILE)ld
CC		= $(CROSS_COMPILE)gcc
CPP		= $(CC) -E
AR		= $(CROSS_COMPILE)ar
NM		= $(CROSS_COMPILE)nm
STRIP		= $(CROSS_COMPILE)strip
OBJCOPY		= $(CROSS_COMPILE)objcopy
OBJDUMP		= $(CROSS_COMPILE)objdump
AWK		= awk
GENKSYMS	= scripts/genksyms/genksyms
INSTALLKERNEL  := installkernel
DEPMOD		= /sbin/depmod
KALLSYMS	= scripts/kallsyms
PERL		= perl
CHECK		= sparse

CHECKFLAGS     := -D__linux__ -Dlinux -D__STDC__ -Dunix -D__unix__ \
		  -Wbitwise -Wno-return-void $(CF)
CFLAGS_MODULE   =
AFLAGS_MODULE   =
LDFLAGS_MODULE  =
CFLAGS_KERNEL	=
AFLAGS_KERNEL	=
CFLAGS_GCOV	= -fprofile-arcs -ftest-coverage


# Use LINUXINCLUDE when you must reference the include/ directory.
# Needed to be compatible with the O= option
LINUXINCLUDE    := -I$(srctree)/arch/$(hdr-arch)/include -Iinclude \
                   $(if $(KBUILD_SRC), -I$(srctree)/include) \
                   -include include/generated/autoconf.h

KBUILD_CPPFLAGS := -D__KERNEL__

KBUILD_CFLAGS   := -Wall -Wundef -Wstrict-prototypes -Wno-trigraphs \
		   -fno-strict-aliasing -fno-common \
		   -Werror-implicit-function-declaration \
		   -Wno-format-security \
		   -fno-delete-null-pointer-checks
KBUILD_AFLAGS_KERNEL :=
KBUILD_CFLAGS_KERNEL :=
KBUILD_AFLAGS   := -D__ASSEMBLY__
KBUILD_AFLAGS_MODULE  := -DMODULE
KBUILD_CFLAGS_MODULE  := -DMODULE
KBUILD_LDFLAGS_MODULE := -T $(srctree)/scripts/module-common.lds

# Read KERNELRELEASE from include/config/kernel.release (if it exists)
KERNELRELEASE = $(shell cat include/config/kernel.release 2> /dev/null)
KERNELVERSION = $(VERSION).$(PATCHLEVEL).$(SUBLEVEL)$(EXTRAVERSION)

export VERSION PATCHLEVEL SUBLEVEL KERNELRELEASE KERNELVERSION
export ARCH SRCARCH CONFIG_SHELL HOSTCC HOSTCFLAGS CROSS_COMPILE AS LD CC
export CPP AR NM STRIP OBJCOPY OBJDUMP
export MAKE AWK GENKSYMS INSTALLKERNEL PERL UTS_MACHINE
export HOSTCXX HOSTCXXFLAGS LDFLAGS_MODULE CHECK CHECKFLAGS

export KBUILD_CPPFLAGS NOSTDINC_FLAGS LINUXINCLUDE OBJCOPYFLAGS LDFLAGS
export KBUILD_CFLAGS CFLAGS_KERNEL CFLAGS_MODULE CFLAGS_GCOV
export KBUILD_AFLAGS AFLAGS_KERNEL AFLAGS_MODULE
export KBUILD_AFLAGS_MODULE KBUILD_CFLAGS_MODULE KBUILD_LDFLAGS_MODULE
export KBUILD_AFLAGS_KERNEL KBUILD_CFLAGS_KERNEL

# When compiling out-of-tree modules, put MODVERDIR in the module
# tree rather than in the kernel tree. The kernel tree might
# even be read-only.
export MODVERDIR := $(if $(KBUILD_EXTMOD),$(firstword $(KBUILD_EXTMOD))/).tmp_versions

# Files to ignore in find ... statements

RCS_FIND_IGNORE := \( -name SCCS -o -name BitKeeper -o -name .svn -o -name CVS -o -name .pc -o -name .hg -o -name .git \) -prune -o
export RCS_TAR_IGNORE := --exclude SCCS --exclude BitKeeper --exclude .svn --exclude CVS --exclude .pc --exclude .hg --exclude .git

# ===========================================================================
# Rules shared between *config targets and build targets

# Basic helpers built in scripts/
PHONY += scripts_basic
scripts_basic:
	$(Q)$(MAKE) $(build)=scripts/basic
	$(Q)rm -f .tmp_quiet_recordmcount

# To avoid any implicit rule to kick in, define an empty command.
scripts/basic/%: scripts_basic ;

PHONY += outputmakefile
# outputmakefile generates a Makefile in the output directory, if using a
# separate output directory. This allows convenient use of make in the
# output directory.
outputmakefile:
ifneq ($(KBUILD_SRC),)
	$(Q)ln -fsn $(srctree) source
	$(Q)$(CONFIG_SHELL) $(srctree)/scripts/mkmakefile \
	    $(srctree) $(objtree) $(VERSION) $(PATCHLEVEL)
endif

# To make sure we do not include .config for any of the *config targets
# catch them early, and hand them over to scripts/kconfig/Makefile
# It is allowed to specify more targets when calling make, including
# mixing *config targets and build targets.
# For example 'make oldconfig all'.
# Detect when mixed targets is specified, and make a second invocation
# of make so .config is not included in this case either (for *config).

no-dot-config-targets := clean mrproper distclean \
			 cscope TAGS tags help %docs check% coccicheck \
			 include/linux/version.h headers_% \
			 kernelversion %src-pkg

config-targets := 0
mixed-targets  := 0
dot-config     := 1

ifneq ($(filter $(no-dot-config-targets), $(MAKECMDGOALS)),)
	ifeq ($(filter-out $(no-dot-config-targets), $(MAKECMDGOALS)),)
		dot-config := 0
	endif
endif

ifeq ($(KBUILD_EXTMOD),)
        ifneq ($(filter config %config,$(MAKECMDGOALS)),)
                config-targets := 1
                ifneq ($(filter-out config %config,$(MAKECMDGOALS)),)
                        mixed-targets := 1
                endif
        endif
endif

ifeq ($(mixed-targets),1)
# ===========================================================================
# We're called with mixed targets (*config and build targets).
# Handle them one by one.

%:: FORCE
	$(Q)$(MAKE) -C $(srctree) KBUILD_SRC= $@

else
ifeq ($(config-targets),1)
# ===========================================================================
# *config targets only - make sure prerequisites are updated, and descend
# in scripts/kconfig to make the *config target

# Read arch specific Makefile to set KBUILD_DEFCONFIG as needed.
# KBUILD_DEFCONFIG may point out an alternative default configuration
# used for 'make defconfig'
include $(srctree)/arch/$(SRCARCH)/Makefile
export KBUILD_DEFCONFIG KBUILD_KCONFIG

config: scripts_basic outputmakefile FORCE
	$(Q)mkdir -p include/linux include/config
	$(Q)$(MAKE) $(build)=scripts/kconfig $@

%config: scripts_basic outputmakefile FORCE
	$(Q)mkdir -p include/linux include/config
	$(Q)$(MAKE) $(build)=scripts/kconfig $@

else
# ===========================================================================
# Build targets only - this includes vmlinux, arch specific targets, clean
# targets and others. In general all targets except *config targets.

ifeq ($(KBUILD_EXTMOD),)
# Additional helpers built in scripts/
# Carefully list dependencies so we do not try to build scripts twice
# in parallel
PHONY += scripts
scripts: scripts_basic include/config/auto.conf include/config/tristate.conf
	$(Q)$(MAKE) $(build)=$(@)

# Objects we will link into vmlinux / subdirs we need to visit
init-y		:= init/
drivers-y	:= drivers/ sound/ firmware/
net-y		:= net/
libs-y		:= lib/
core-y		:= usr/
endif # KBUILD_EXTMOD

ifeq ($(dot-config),1)
# Read in config
-include include/config/auto.conf

ifeq ($(KBUILD_EXTMOD),)
# Read in dependencies to all Kconfig* files, make sure to run
# oldconfig if changes are detected.
-include include/config/auto.conf.cmd

# To avoid any implicit rule to kick in, define an empty command
$(KCONFIG_CONFIG) include/config/auto.conf.cmd: ;

# If .config is newer than include/config/auto.conf, someone tinkered
# with it and forgot to run make oldconfig.
# if auto.conf.cmd is missing then we are probably in a cleaned tree so
# we execute the config step to be sure to catch updated Kconfig files
include/config/%.conf: $(KCONFIG_CONFIG) include/config/auto.conf.cmd
	$(Q)$(MAKE) -f $(srctree)/Makefile silentoldconfig
else
# external modules needs include/generated/autoconf.h and include/config/auto.conf
# but do not care if they are up-to-date. Use auto.conf to trigger the test
PHONY += include/config/auto.conf

include/config/auto.conf:
	$(Q)test -e include/generated/autoconf.h -a -e $@ || (		\
	echo;								\
	echo "  ERROR: Kernel configuration is invalid.";		\
	echo "         include/generated/autoconf.h or $@ are missing.";\
	echo "         Run 'make oldconfig && make prepare' on kernel src to fix it.";	\
	echo;								\
	/bin/false)

endif # KBUILD_EXTMOD

else
# Dummy target needed, because used as prerequisite
include/config/auto.conf: ;
endif # $(dot-config)

# The all: target is the default when no target is given on the
# command line.
# This allow a user to issue only 'make' to build a kernel including modules
# Defaults to vmlinux, but the arch makefile usually adds further targets
all: vmlinux

ifdef CONFIG_CC_OPTIMIZE_FOR_SIZE
KBUILD_CFLAGS	+= -Os
else
KBUILD_CFLAGS	+= -O2
endif

include $(srctree)/arch/$(SRCARCH)/Makefile

ifneq ($(CONFIG_FRAME_WARN),0)
KBUILD_CFLAGS += $(call cc-option,-Wframe-larger-than=${CONFIG_FRAME_WARN})
endif

# Force gcc to behave correct even for buggy distributions
ifndef CONFIG_CC_STACKPROTECTOR
KBUILD_CFLAGS += $(call cc-option, -fno-stack-protector)
endif

ifdef CONFIG_FRAME_POINTER
KBUILD_CFLAGS	+= -fno-omit-frame-pointer -fno-optimize-sibling-calls
else
KBUILD_CFLAGS	+= -fomit-frame-pointer
endif

ifdef CONFIG_DEBUG_INFO
KBUILD_CFLAGS	+= -g
KBUILD_AFLAGS	+= -gdwarf-2
endif

ifdef CONFIG_DEBUG_INFO_REDUCED
KBUILD_CFLAGS 	+= $(call cc-option, -femit-struct-debug-baseonly)
endif

ifdef CONFIG_FUNCTION_TRACER
KBUILD_CFLAGS	+= -pg
endif

# We trigger additional mismatches with less inlining
ifdef CONFIG_DEBUG_SECTION_MISMATCH
KBUILD_CFLAGS += $(call cc-option, -fno-inline-functions-called-once)
endif

# arch Makefile may override CC so keep this after arch Makefile is included
NOSTDINC_FLAGS += -nostdinc -isystem $(shell $(CC) -print-file-name=include)
CHECKFLAGS     += $(NOSTDINC_FLAGS)

# warn about C99 declaration after statement
KBUILD_CFLAGS += $(call cc-option,-Wdeclaration-after-statement,)

# disable pointer signed / unsigned warnings in gcc 4.0
KBUILD_CFLAGS += $(call cc-option,-Wno-pointer-sign,)

# disable invalid "can't wrap" optimizations for signed / pointers
KBUILD_CFLAGS	+= $(call cc-option,-fno-strict-overflow)

# conserve stack if available
KBUILD_CFLAGS   += $(call cc-option,-fconserve-stack)

# Add user supplied CPPFLAGS, AFLAGS and CFLAGS as the last assignments
# But warn user when we do so
warn-assign = \
$(warning "WARNING: Appending $$K$(1) ($(K$(1))) from $(origin K$(1)) to kernel $$$(1)")

ifneq ($(KCPPFLAGS),)
        $(call warn-assign,CPPFLAGS)
        KBUILD_CPPFLAGS += $(KCPPFLAGS)
endif
ifneq ($(KAFLAGS),)
        $(call warn-assign,AFLAGS)
        KBUILD_AFLAGS += $(KAFLAGS)
endif
ifneq ($(KCFLAGS),)
        $(call warn-assign,CFLAGS)
        KBUILD_CFLAGS += $(KCFLAGS)
endif

# Use --build-id when available.
LDFLAGS_BUILD_ID = $(patsubst -Wl$(comma)%,%,\
			      $(call cc-ldoption, -Wl$(comma)--build-id,))
KBUILD_LDFLAGS_MODULE += $(LDFLAGS_BUILD_ID)
LDFLAGS_vmlinux += $(LDFLAGS_BUILD_ID)

ifeq ($(CONFIG_STRIP_ASM_SYMS),y)
LDFLAGS_vmlinux	+= $(call ld-option, -X,)
endif

# Default kernel image to build when no specific target is given.
# KBUILD_IMAGE may be overruled on the command line or
# set in the environment
# Also any assignments in arch/$(ARCH)/Makefile take precedence over
# this default value
export KBUILD_IMAGE ?= vmlinux

#
# INSTALL_PATH specifies where to place the updated kernel and system map
# images. Default is /boot, but you can set it to other values
export	INSTALL_PATH ?= /boot

#
# INSTALL_MOD_PATH specifies a prefix to MODLIB for module directory
# relocations required by build roots.  This is not defined in the
# makefile but the argument can be passed to make if needed.
#

MODLIB	= $(INSTALL_MOD_PATH)/lib/modules/$(KERNELRELEASE)
export MODLIB

#
#  INSTALL_MOD_STRIP, if defined, will cause modules to be
#  stripped after they are installed.  If INSTALL_MOD_STRIP is '1', then
#  the default option --strip-debug will be used.  Otherwise,
#  INSTALL_MOD_STRIP will used as the options to the strip command.

ifdef INSTALL_MOD_STRIP
ifeq ($(INSTALL_MOD_STRIP),1)
mod_strip_cmd = $(STRIP) --strip-debug
else
mod_strip_cmd = $(STRIP) $(INSTALL_MOD_STRIP)
endif # INSTALL_MOD_STRIP=1
else
mod_strip_cmd = true
endif # INSTALL_MOD_STRIP
export mod_strip_cmd


ifeq ($(KBUILD_EXTMOD),)
core-y		+= kernel/ mm/ fs/ ipc/ security/ crypto/ block/ litmus/

vmlinux-dirs	:= $(patsubst %/,%,$(filter %/, $(init-y) $(init-m) \
		     $(core-y) $(core-m) $(drivers-y) $(drivers-m) \
		     $(net-y) $(net-m) $(libs-y) $(libs-m)))

vmlinux-alldirs	:= $(sort $(vmlinux-dirs) $(patsubst %/,%,$(filter %/, \
		     $(init-n) $(init-) \
		     $(core-n) $(core-) $(drivers-n) $(drivers-) \
		     $(net-n)  $(net-)  $(libs-n)    $(libs-))))

init-y		:= $(patsubst %/, %/built-in.o, $(init-y))
core-y		:= $(patsubst %/, %/built-in.o, $(core-y))
drivers-y	:= $(patsubst %/, %/built-in.o, $(drivers-y))
net-y		:= $(patsubst %/, %/built-in.o, $(net-y))
libs-y1		:= $(patsubst %/, %/lib.a, $(libs-y))
libs-y2		:= $(patsubst %/, %/built-in.o, $(libs-y))
libs-y		:= $(libs-y1) $(libs-y2)

# Build vmlinux
# ---------------------------------------------------------------------------
# vmlinux is built from the objects selected by $(vmlinux-init) and
# $(vmlinux-main). Most are built-in.o files from top-level directories
# in the kernel tree, others are specified in arch/$(ARCH)/Makefile.
# Ordering when linking is important, and $(vmlinux-init) must be first.
#
# vmlinux
#   ^
#   |
#   +-< $(vmlinux-init)
#   |   +--< init/version.o + more
#   |
#   +--< $(vmlinux-main)
#   |    +--< driver/built-in.o mm/built-in.o + more
#   |
#   +-< kallsyms.o (see description in CONFIG_KALLSYMS section)
#
# vmlinux version (uname -v) cannot be updated during normal
# descending-into-subdirs phase since we do not yet know if we need to
# update vmlinux.
# Therefore this step is delayed until just before final link of vmlinux -
# except in the kallsyms case where it is done just before adding the
# symbols to the kernel.
#
# System.map is generated to document addresses of all kernel symbols

vmlinux-init := $(head-y) $(init-y)
vmlinux-main := $(core-y) $(libs-y) $(drivers-y) $(net-y)
vmlinux-all  := $(vmlinux-init) $(vmlinux-main)
vmlinux-lds  := arch/$(SRCARCH)/kernel/vmlinux.lds
export KBUILD_VMLINUX_OBJS := $(vmlinux-all)

# Rule to link vmlinux - also used during CONFIG_KALLSYMS
# May be overridden by arch/$(ARCH)/Makefile
quiet_cmd_vmlinux__ ?= LD      $@
      cmd_vmlinux__ ?= $(LD) $(LDFLAGS) $(LDFLAGS_vmlinux) -o $@ \
      -T $(vmlinux-lds) $(vmlinux-init)                          \
      --start-group $(vmlinux-main) --end-group                  \
      $(filter-out $(vmlinux-lds) $(vmlinux-init) $(vmlinux-main) vmlinux.o FORCE ,$^)

# Generate new vmlinux version
quiet_cmd_vmlinux_version = GEN     .version
      cmd_vmlinux_version = set -e;                     \
	if [ ! -r .version ]; then			\
	  rm -f .version;				\
	  echo 1 >.version;				\
	else						\
	  mv .version .old_version;			\
	  expr 0$$(cat .old_version) + 1 >.version;	\
	fi;						\
	$(MAKE) $(build)=init

# Generate System.map
quiet_cmd_sysmap = SYSMAP
      cmd_sysmap = $(CONFIG_SHELL) $(srctree)/scripts/mksysmap

# Link of vmlinux
# If CONFIG_KALLSYMS is set .version is already updated
# Generate System.map and verify that the content is consistent
# Use + in front of the vmlinux_version rule to silent warning with make -j2
# First command is ':' to allow us to use + in front of the rule
define rule_vmlinux__
	:
	$(if $(CONFIG_KALLSYMS),,+$(call cmd,vmlinux_version))

	$(call cmd,vmlinux__)
	$(Q)echo 'cmd_$@ := $(cmd_vmlinux__)' > $(@D)/.$(@F).cmd

	$(Q)$(if $($(quiet)cmd_sysmap),                                      \
	  echo '  $($(quiet)cmd_sysmap)  System.map' &&)                     \
	$(cmd_sysmap) $@ System.map;                                         \
	if [ $$? -ne 0 ]; then                                               \
		rm -f $@;                                                    \
		/bin/false;                                                  \
	fi;
	$(verify_kallsyms)
endef


ifdef CONFIG_KALLSYMS
# Generate section listing all symbols and add it into vmlinux $(kallsyms.o)
# It's a three stage process:
# o .tmp_vmlinux1 has all symbols and sections, but __kallsyms is
#   empty
#   Running kallsyms on that gives us .tmp_kallsyms1.o with
#   the right size - vmlinux version (uname -v) is updated during this step
# o .tmp_vmlinux2 now has a __kallsyms section of the right size,
#   but due to the added section, some addresses have shifted.
#   From here, we generate a correct .tmp_kallsyms2.o
# o The correct .tmp_kallsyms2.o is linked into the final vmlinux.
# o Verify that the System.map from vmlinux matches the map from
#   .tmp_vmlinux2, just in case we did not generate kallsyms correctly.
# o If CONFIG_KALLSYMS_EXTRA_PASS is set, do an extra pass using
#   .tmp_vmlinux3 and .tmp_kallsyms3.o.  This is only meant as a
#   temporary bypass to allow the kernel to be built while the
#   maintainers work out what went wrong with kallsyms.

ifdef CONFIG_KALLSYMS_EXTRA_PASS
last_kallsyms := 3
else
last_kallsyms := 2
endif

kallsyms.o := .tmp_kallsyms$(last_kallsyms).o

define verify_kallsyms
	$(Q)$(if $($(quiet)cmd_sysmap),                                      \
	  echo '  $($(quiet)cmd_sysmap)  .tmp_System.map' &&)                \
	  $(cmd_sysmap) .tmp_vmlinux$(last_kallsyms) .tmp_System.map
	$(Q)cmp -s System.map .tmp_System.map ||                             \
		(echo Inconsistent kallsyms data;                            \
		 echo Try setting CONFIG_KALLSYMS_EXTRA_PASS;                \
		 rm .tmp_kallsyms* ; /bin/false )
endef

# Update vmlinux version before link
# Use + in front of this rule to silent warning about make -j1
# First command is ':' to allow us to use + in front of this rule
cmd_ksym_ld = $(cmd_vmlinux__)
define rule_ksym_ld
	: 
	+$(call cmd,vmlinux_version)
	$(call cmd,vmlinux__)
	$(Q)echo 'cmd_$@ := $(cmd_vmlinux__)' > $(@D)/.$(@F).cmd
endef

# Generate .S file with all kernel symbols
quiet_cmd_kallsyms = KSYM    $@
      cmd_kallsyms = $(NM) -n $< | $(KALLSYMS) \
                     $(if $(CONFIG_KALLSYMS_ALL),--all-symbols) > $@

.tmp_kallsyms1.o .tmp_kallsyms2.o .tmp_kallsyms3.o: %.o: %.S scripts FORCE
	$(call if_changed_dep,as_o_S)

.tmp_kallsyms%.S: .tmp_vmlinux% $(KALLSYMS)
	$(call cmd,kallsyms)

# .tmp_vmlinux1 must be complete except kallsyms, so update vmlinux version
.tmp_vmlinux1: $(vmlinux-lds) $(vmlinux-all) FORCE
	$(call if_changed_rule,ksym_ld)

.tmp_vmlinux2: $(vmlinux-lds) $(vmlinux-all) .tmp_kallsyms1.o FORCE
	$(call if_changed,vmlinux__)

.tmp_vmlinux3: $(vmlinux-lds) $(vmlinux-all) .tmp_kallsyms2.o FORCE
	$(call if_changed,vmlinux__)

# Needs to visit scripts/ before $(KALLSYMS) can be used.
$(KALLSYMS): scripts ;

# Generate some data for debugging strange kallsyms problems
debug_kallsyms: .tmp_map$(last_kallsyms)

.tmp_map%: .tmp_vmlinux% FORCE
	($(OBJDUMP) -h $< | $(AWK) '/^ +[0-9]/{print $$4 " 0 " $$2}'; $(NM) $<) | sort > $@

.tmp_map3: .tmp_map2

.tmp_map2: .tmp_map1

endif # ifdef CONFIG_KALLSYMS

# Do modpost on a prelinked vmlinux. The finally linked vmlinux has
# relevant sections renamed as per the linker script.
quiet_cmd_vmlinux-modpost = LD      $@
      cmd_vmlinux-modpost = $(LD) $(LDFLAGS) -r -o $@                          \
	 $(vmlinux-init) --start-group $(vmlinux-main) --end-group             \
	 $(filter-out $(vmlinux-init) $(vmlinux-main) FORCE ,$^)
define rule_vmlinux-modpost
	:
	+$(call cmd,vmlinux-modpost)
	$(Q)$(MAKE) -f $(srctree)/scripts/Makefile.modpost $@
	$(Q)echo 'cmd_$@ := $(cmd_vmlinux-modpost)' > $(dot-target).cmd
endef

# vmlinux image - including updated kernel symbols
vmlinux: $(vmlinux-lds) $(vmlinux-init) $(vmlinux-main) vmlinux.o $(kallsyms.o) FORCE
ifdef CONFIG_HEADERS_CHECK
	$(Q)$(MAKE) -f $(srctree)/Makefile headers_check
endif
ifdef CONFIG_SAMPLES
	$(Q)$(MAKE) $(build)=samples
endif
ifdef CONFIG_BUILD_DOCSRC
	$(Q)$(MAKE) $(build)=Documentation
endif
	$(call vmlinux-modpost)
	$(call if_changed_rule,vmlinux__)
	$(Q)rm -f .old_version

# build vmlinux.o first to catch section mismatch errors early
ifdef CONFIG_KALLSYMS
.tmp_vmlinux1: vmlinux.o
endif

modpost-init := $(filter-out init/built-in.o, $(vmlinux-init))
vmlinux.o: $(modpost-init) $(vmlinux-main) FORCE
	$(call if_changed_rule,vmlinux-modpost)

# The actual objects are generated when descending, 
# make sure no implicit rule kicks in
$(sort $(vmlinux-init) $(vmlinux-main)) $(vmlinux-lds): $(vmlinux-dirs) ;

# Handle descending into subdirectories listed in $(vmlinux-dirs)
# Preset locale variables to speed up the build process. Limit locale
# tweaks to this spot to avoid wrong language settings when running
# make menuconfig etc.
# Error messages still appears in the original language

PHONY += $(vmlinux-dirs)
$(vmlinux-dirs): prepare scripts
	$(Q)$(MAKE) $(build)=$@

# Store (new) KERNELRELASE string in include/config/kernel.release
include/config/kernel.release: include/config/auto.conf FORCE
	$(Q)rm -f $@
	$(Q)echo "$(KERNELVERSION)$$($(CONFIG_SHELL) $(srctree)/scripts/setlocalversion $(srctree))" > $@


# Things we need to do before we recursively start building the kernel
# or the modules are listed in "prepare".
# A multi level approach is used. prepareN is processed before prepareN-1.
# archprepare is used in arch Makefiles and when processed asm symlink,
# version.h and scripts_basic is processed / created.

# Listed in dependency order
PHONY += prepare archprepare prepare0 prepare1 prepare2 prepare3

# prepare3 is used to check if we are building in a separate output directory,
# and if so do:
# 1) Check that make has not been executed in the kernel src $(srctree)
prepare3: include/config/kernel.release
ifneq ($(KBUILD_SRC),)
	@$(kecho) '  Using $(srctree) as source for kernel'
	$(Q)if [ -f $(srctree)/.config -o -d $(srctree)/include/config ]; then \
		echo "  $(srctree) is not clean, please run 'make mrproper'";\
		echo "  in the '$(srctree)' directory.";\
		/bin/false; \
	fi;
endif

# prepare2 creates a makefile if using a separate output directory
prepare2: prepare3 outputmakefile

prepare1: prepare2 include/linux/version.h include/generated/utsrelease.h \
                   include/config/auto.conf
	$(cmd_crmodverdir)

archprepare: prepare1 scripts_basic

prepare0: archprepare FORCE
	$(Q)$(MAKE) $(build)=.
	$(Q)$(MAKE) $(build)=. missing-syscalls

# All the preparing..
prepare: prepare0

# Generate some files
# ---------------------------------------------------------------------------

# KERNELRELEASE can change from a few different places, meaning version.h
# needs to be updated, so this check is forced on all builds

uts_len := 64
define filechk_utsrelease.h
	if [ `echo -n "$(KERNELRELEASE)" | wc -c ` -gt $(uts_len) ]; then \
	  echo '"$(KERNELRELEASE)" exceeds $(uts_len) characters' >&2;    \
	  exit 1;                                                         \
	fi;                                                               \
	(echo \#define UTS_RELEASE \"$(KERNELRELEASE)\";)
endef

define filechk_version.h
	(echo \#define LINUX_VERSION_CODE $(shell                             \
	expr $(VERSION) \* 65536 + $(PATCHLEVEL) \* 256 + $(SUBLEVEL));     \
	echo '#define KERNEL_VERSION(a,b,c) (((a) << 16) + ((b) << 8) + (c))';)
endef

include/linux/version.h: $(srctree)/Makefile FORCE
	$(call filechk,version.h)

include/generated/utsrelease.h: include/config/kernel.release FORCE
	$(call filechk,utsrelease.h)

PHONY += headerdep
headerdep:
	$(Q)find include/ -name '*.h' | xargs --max-args 1 scripts/headerdep.pl

# ---------------------------------------------------------------------------

PHONY += depend dep
depend dep:
	@echo '*** Warning: make $@ is unnecessary now.'

# ---------------------------------------------------------------------------
# Firmware install
INSTALL_FW_PATH=$(INSTALL_MOD_PATH)/lib/firmware
export INSTALL_FW_PATH

PHONY += firmware_install
firmware_install: FORCE
	@mkdir -p $(objtree)/firmware
	$(Q)$(MAKE) -f $(srctree)/scripts/Makefile.fwinst obj=firmware __fw_install

# ---------------------------------------------------------------------------
# Kernel headers

#Default location for installed headers
export INSTALL_HDR_PATH = $(objtree)/usr

hdr-inst := -rR -f $(srctree)/scripts/Makefile.headersinst obj

# If we do an all arch process set dst to asm-$(hdr-arch)
hdr-dst = $(if $(KBUILD_HEADERS), dst=include/asm-$(hdr-arch), dst=include/asm)

PHONY += __headers
__headers: include/linux/version.h scripts_basic FORCE
	$(Q)$(MAKE) $(build)=scripts scripts/unifdef

PHONY += headers_install_all
headers_install_all:
	$(Q)$(CONFIG_SHELL) $(srctree)/scripts/headers.sh install

PHONY += headers_install
headers_install: __headers
	$(if $(wildcard $(srctree)/arch/$(hdr-arch)/include/asm/Kbuild),, \
	$(error Headers not exportable for the $(SRCARCH) architecture))
	$(Q)$(MAKE) $(hdr-inst)=include
	$(Q)$(MAKE) $(hdr-inst)=arch/$(hdr-arch)/include/asm $(hdr-dst)

PHONY += headers_check_all
headers_check_all: headers_install_all
	$(Q)$(CONFIG_SHELL) $(srctree)/scripts/headers.sh check

PHONY += headers_check
headers_check: headers_install
	$(Q)$(MAKE) $(hdr-inst)=include HDRCHECK=1
	$(Q)$(MAKE) $(hdr-inst)=arch/$(hdr-arch)/include/asm $(hdr-dst) HDRCHECK=1

# ---------------------------------------------------------------------------
# Modules

ifdef CONFIG_MODULES

# By default, build modules as well

all: modules

#	Build modules
#
#	A module can be listed more than once in obj-m resulting in
#	duplicate lines in modules.order files.  Those are removed
#	using awk while concatenating to the final file.

PHONY += modules
modules: $(vmlinux-dirs) $(if $(KBUILD_BUILTIN),vmlinux) modules.builtin
	$(Q)$(AWK) '!x[$$0]++' $(vmlinux-dirs:%=$(objtree)/%/modules.order) > $(objtree)/modules.order
	@$(kecho) '  Building modules, stage 2.';
	$(Q)$(MAKE) -f $(srctree)/scripts/Makefile.modpost
	$(Q)$(MAKE) -f $(srctree)/scripts/Makefile.fwinst obj=firmware __fw_modbuild

modules.builtin: $(vmlinux-dirs:%=%/modules.builtin)
	$(Q)$(AWK) '!x[$$0]++' $^ > $(objtree)/modules.builtin

%/modules.builtin: include/config/auto.conf
	$(Q)$(MAKE) $(modbuiltin)=$*


# Target to prepare building external modules
PHONY += modules_prepare
modules_prepare: prepare scripts

# Target to install modules
PHONY += modules_install
modules_install: _modinst_ _modinst_post

PHONY += _modinst_
_modinst_:
	@if [ -z "`$(DEPMOD) -V 2>/dev/null | grep module-init-tools`" ]; then \
		echo "Warning: you may need to install module-init-tools"; \
		echo "See http://www.codemonkey.org.uk/docs/post-halloween-2.6.txt";\
		sleep 1; \
	fi
	@rm -rf $(MODLIB)/kernel
	@rm -f $(MODLIB)/source
	@mkdir -p $(MODLIB)/kernel
	@ln -s $(srctree) $(MODLIB)/source
	@if [ ! $(objtree) -ef  $(MODLIB)/build ]; then \
		rm -f $(MODLIB)/build ; \
		ln -s $(objtree) $(MODLIB)/build ; \
	fi
	@cp -f $(objtree)/modules.order $(MODLIB)/
	@cp -f $(objtree)/modules.builtin $(MODLIB)/
	$(Q)$(MAKE) -f $(srctree)/scripts/Makefile.modinst

# This depmod is only for convenience to give the initial
# boot a modules.dep even before / is mounted read-write.  However the
# boot script depmod is the master version.
PHONY += _modinst_post
_modinst_post: _modinst_
	$(Q)$(MAKE) -f $(srctree)/scripts/Makefile.fwinst obj=firmware __fw_modinst
	$(call cmd,depmod)

else # CONFIG_MODULES

# Modules not configured
# ---------------------------------------------------------------------------

modules modules_install: FORCE
	@echo
	@echo "The present kernel configuration has modules disabled."
	@echo "Type 'make config' and enable loadable module support."
	@echo "Then build a kernel with module support enabled."
	@echo
	@exit 1

endif # CONFIG_MODULES

###
# Cleaning is done on three levels.
# make clean     Delete most generated files
#                Leave enough to build external modules
# make mrproper  Delete the current configuration, and all generated files
# make distclean Remove editor backup files, patch leftover files and the like

# Directories & files removed with 'make clean'
CLEAN_DIRS  += $(MODVERDIR)
CLEAN_FILES +=	vmlinux System.map \
                .tmp_kallsyms* .tmp_version .tmp_vmlinux* .tmp_System.map

# Directories & files removed with 'make mrproper'
MRPROPER_DIRS  += include/config usr/include include/generated
MRPROPER_FILES += .config .config.old .version .old_version             \
                  include/linux/version.h                               \
		  Module.symvers tags TAGS cscope*

# clean - Delete most, but leave enough to build external modules
#
clean: rm-dirs  := $(CLEAN_DIRS)
clean: rm-files := $(CLEAN_FILES)
clean-dirs      := $(addprefix _clean_,$(srctree) $(vmlinux-alldirs) Documentation)

PHONY += $(clean-dirs) clean archclean
$(clean-dirs):
	$(Q)$(MAKE) $(clean)=$(patsubst _clean_%,%,$@)

clean: archclean $(clean-dirs)
	$(call cmd,rmdirs)
	$(call cmd,rmfiles)
	@find . $(RCS_FIND_IGNORE) \
		\( -name '*.[oas]' -o -name '*.ko' -o -name '.*.cmd' \
		-o -name '.*.d' -o -name '.*.tmp' -o -name '*.mod.c' \
		-o -name '*.symtypes' -o -name 'modules.order' \
		-o -name modules.builtin -o -name '.tmp_*.o.*' \
		-o -name '*.gcno' \) -type f -print | xargs rm -f

# mrproper - Delete all generated files, including .config
#
mrproper: rm-dirs  := $(wildcard $(MRPROPER_DIRS))
mrproper: rm-files := $(wildcard $(MRPROPER_FILES))
mrproper-dirs      := $(addprefix _mrproper_,Documentation/DocBook scripts)

PHONY += $(mrproper-dirs) mrproper archmrproper
$(mrproper-dirs):
	$(Q)$(MAKE) $(clean)=$(patsubst _mrproper_%,%,$@)

mrproper: clean archmrproper $(mrproper-dirs)
	$(call cmd,rmdirs)
	$(call cmd,rmfiles)

# distclean
#
PHONY += distclean

distclean: mrproper
	@find $(srctree) $(RCS_FIND_IGNORE) \
		\( -name '*.orig' -o -name '*.rej' -o -name '*~' \
		-o -name '*.bak' -o -name '#*#' -o -name '.*.orig' \
		-o -name '.*.rej' -o -size 0 \
		-o -name '*%' -o -name '.*.cmd' -o -name 'core' \) \
		-type f -print | xargs rm -f


# Packaging of the kernel to various formats
# ---------------------------------------------------------------------------
# rpm target kept for backward compatibility
package-dir	:= $(srctree)/scripts/package

%src-pkg: FORCE
	$(Q)$(MAKE) $(build)=$(package-dir) $@
%pkg: include/config/kernel.release FORCE
	$(Q)$(MAKE) $(build)=$(package-dir) $@
rpm: include/config/kernel.release FORCE
	$(Q)$(MAKE) $(build)=$(package-dir) $@


# Brief documentation of the typical targets used
# ---------------------------------------------------------------------------

boards := $(wildcard $(srctree)/arch/$(SRCARCH)/configs/*_defconfig)
boards := $(notdir $(boards))
board-dirs := $(dir $(wildcard $(srctree)/arch/$(SRCARCH)/configs/*/*_defconfig))
board-dirs := $(sort $(notdir $(board-dirs:/=)))

help:
	@echo  'Cleaning targets:'
	@echo  '  clean		  - Remove most generated files but keep the config and'
	@echo  '                    enough build support to build external modules'
	@echo  '  mrproper	  - Remove all generated files + config + various backup files'
	@echo  '  distclean	  - mrproper + remove editor backup and patch files'
	@echo  ''
	@echo  'Configuration targets:'
	@$(MAKE) -f $(srctree)/scripts/kconfig/Makefile help
	@echo  ''
	@echo  'Other generic targets:'
	@echo  '  all		  - Build all targets marked with [*]'
	@echo  '* vmlinux	  - Build the bare kernel'
	@echo  '* modules	  - Build all modules'
	@echo  '  modules_install - Install all modules to INSTALL_MOD_PATH (default: /)'
	@echo  '  firmware_install- Install all firmware to INSTALL_FW_PATH'
	@echo  '                    (default: $$(INSTALL_MOD_PATH)/lib/firmware)'
	@echo  '  dir/            - Build all files in dir and below'
	@echo  '  dir/file.[oisS] - Build specified target only'
	@echo  '  dir/file.lst    - Build specified mixed source/assembly target only'
	@echo  '                    (requires a recent binutils and recent build (System.map))'
	@echo  '  dir/file.ko     - Build module including final link'
	@echo  '  modules_prepare - Set up for building external modules'
	@echo  '  tags/TAGS	  - Generate tags file for editors'
	@echo  '  cscope	  - Generate cscope index'
	@echo  '  kernelrelease	  - Output the release version string'
	@echo  '  kernelversion	  - Output the version stored in Makefile'
	@echo  '  headers_install - Install sanitised kernel headers to INSTALL_HDR_PATH'; \
	 echo  '                    (default: $(INSTALL_HDR_PATH))'; \
	 echo  ''
	@echo  'Static analysers'
	@echo  '  checkstack      - Generate a list of stack hogs'
	@echo  '  namespacecheck  - Name space analysis on compiled kernel'
	@echo  '  versioncheck    - Sanity check on version.h usage'
	@echo  '  includecheck    - Check for duplicate included header files'
	@echo  '  export_report   - List the usages of all exported symbols'
	@echo  '  headers_check   - Sanity check on exported headers'
	@echo  '  headerdep       - Detect inclusion cycles in headers'
	@$(MAKE) -f $(srctree)/scripts/Makefile.help checker-help
	@echo  ''
	@echo  'Kernel packaging:'
	@$(MAKE) $(build)=$(package-dir) help
	@echo  ''
	@echo  'Documentation targets:'
	@$(MAKE) -f $(srctree)/Documentation/DocBook/Makefile dochelp
	@echo  ''
	@echo  'Architecture specific targets ($(SRCARCH)):'
	@$(if $(archhelp),$(archhelp),\
		echo '  No architecture specific help defined for $(SRCARCH)')
	@echo  ''
	@$(if $(boards), \
		$(foreach b, $(boards), \
		printf "  %-24s - Build for %s\\n" $(b) $(subst _defconfig,,$(b));) \
		echo '')
	@$(if $(board-dirs), \
		$(foreach b, $(board-dirs), \
		printf "  %-16s - Show %s-specific targets\\n" help-$(b) $(b);) \
		printf "  %-16s - Show all of the above\\n" help-boards; \
		echo '')

	@echo  '  make V=0|1 [targets] 0 => quiet build (default), 1 => verbose build'
	@echo  '  make V=2   [targets] 2 => give reason for rebuild of target'
	@echo  '  make O=dir [targets] Locate all output files in "dir", including .config'
	@echo  '  make C=1   [targets] Check all c source with $$CHECK (sparse by default)'
	@echo  '  make C=2   [targets] Force check of all c source with $$CHECK'
	@echo  ''
	@echo  'Execute "make" or "make all" to build all targets marked with [*] '
	@echo  'For further info see the ./README file'


help-board-dirs := $(addprefix help-,$(board-dirs))

help-boards: $(help-board-dirs)

boards-per-dir = $(notdir $(wildcard $(srctree)/arch/$(SRCARCH)/configs/$*/*_defconfig))

$(help-board-dirs): help-%:
	@echo  'Architecture specific targets ($(SRCARCH) $*):'
	@$(if $(boards-per-dir), \
		$(foreach b, $(boards-per-dir), \
		printf "  %-24s - Build for %s\\n" $*/$(b) $(subst _defconfig,,$(b));) \
		echo '')


# Documentation targets
# ---------------------------------------------------------------------------
%docs: scripts_basic FORCE
	$(Q)$(MAKE) $(build)=Documentation/DocBook $@

else # KBUILD_EXTMOD

###
# External module support.
# When building external modules the kernel used as basis is considered
# read-only, and no consistency checks are made and the make
# system is not used on the basis kernel. If updates are required
# in the basis kernel ordinary make commands (without M=...) must
# be used.
#
# The following are the only valid targets when building external
# modules.
# make M=dir clean     Delete all automatically generated files
# make M=dir modules   Make all modules in specified dir
# make M=dir	       Same as 'make M=dir modules'
# make M=dir modules_install
#                      Install the modules built in the module directory
#                      Assumes install directory is already created

# We are always building modules
KBUILD_MODULES := 1
PHONY += crmodverdir
crmodverdir:
	$(cmd_crmodverdir)

PHONY += $(objtree)/Module.symvers
$(objtree)/Module.symvers:
	@test -e $(objtree)/Module.symvers || ( \
	echo; \
	echo "  WARNING: Symbol version dump $(objtree)/Module.symvers"; \
	echo "           is missing; modules will have no dependencies and modversions."; \
	echo )

module-dirs := $(addprefix _module_,$(KBUILD_EXTMOD))
PHONY += $(module-dirs) modules
$(module-dirs): crmodverdir $(objtree)/Module.symvers
	$(Q)$(MAKE) $(build)=$(patsubst _module_%,%,$@)

modules: $(module-dirs)
	@$(kecho) '  Building modules, stage 2.';
	$(Q)$(MAKE) -f $(srctree)/scripts/Makefile.modpost

PHONY += modules_install
modules_install: _emodinst_ _emodinst_post

install-dir := $(if $(INSTALL_MOD_DIR),$(INSTALL_MOD_DIR),extra)
PHONY += _emodinst_
_emodinst_:
	$(Q)mkdir -p $(MODLIB)/$(install-dir)
	$(Q)$(MAKE) -f $(srctree)/scripts/Makefile.modinst

PHONY += _emodinst_post
_emodinst_post: _emodinst_
	$(call cmd,depmod)

clean-dirs := $(addprefix _clean_,$(KBUILD_EXTMOD))

PHONY += $(clean-dirs) clean
$(clean-dirs):
	$(Q)$(MAKE) $(clean)=$(patsubst _clean_%,%,$@)

clean:	rm-dirs := $(MODVERDIR)
clean: rm-files := $(KBUILD_EXTMOD)/Module.symvers \
                   $(KBUILD_EXTMOD)/modules.order \
                   $(KBUILD_EXTMOD)/modules.builtin
clean: $(clean-dirs)
	$(call cmd,rmdirs)
	$(call cmd,rmfiles)
	@find $(KBUILD_EXTMOD) $(RCS_FIND_IGNORE) \
		\( -name '*.[oas]' -o -name '*.ko' -o -name '.*.cmd' \
		-o -name '.*.d' -o -name '.*.tmp' -o -name '*.mod.c' \
		-o -name '*.gcno' \) -type f -print | xargs rm -f

help:
	@echo  '  Building external modules.'
	@echo  '  Syntax: make -C path/to/kernel/src M=$$PWD target'
	@echo  ''
	@echo  '  modules         - default target, build the module(s)'
	@echo  '  modules_install - install the module'
	@echo  '  clean           - remove generated files in module directory only'
	@echo  ''

# Dummies...
PHONY += prepare scripts
prepare: ;
scripts: ;
endif # KBUILD_EXTMOD

# Generate tags for editors
# ---------------------------------------------------------------------------
quiet_cmd_tags = GEN     $@
      cmd_tags = $(CONFIG_SHELL) $(srctree)/scripts/tags.sh $@

tags TAGS cscope: FORCE
	$(call cmd,tags)

# Scripts to check various things for consistency
# ---------------------------------------------------------------------------

includecheck:
	find * $(RCS_FIND_IGNORE) \
		-name '*.[hcS]' -type f -print | sort \
		| xargs $(PERL) -w $(srctree)/scripts/checkincludes.pl

versioncheck:
	find * $(RCS_FIND_IGNORE) \
		-name '*.[hcS]' -type f -print | sort \
		| xargs $(PERL) -w $(srctree)/scripts/checkversion.pl

coccicheck:
	$(Q)$(CONFIG_SHELL) $(srctree)/scripts/$@

namespacecheck:
	$(PERL) $(srctree)/scripts/namespace.pl

export_report:
	$(PERL) $(srctree)/scripts/export_report.pl

endif #ifeq ($(config-targets),1)
endif #ifeq ($(mixed-targets),1)

PHONY += checkstack kernelrelease kernelversion

# UML needs a little special treatment here.  It wants to use the host
# toolchain, so needs $(SUBARCH) passed to checkstack.pl.  Everyone
# else wants $(ARCH), including people doing cross-builds, which means
# that $(SUBARCH) doesn't work here.
ifeq ($(ARCH), um)
CHECKSTACK_ARCH := $(SUBARCH)
else
CHECKSTACK_ARCH := $(ARCH)
endif
checkstack:
	$(OBJDUMP) -d vmlinux $$(find . -name '*.ko') | \
	$(PERL) $(src)/scripts/checkstack.pl $(CHECKSTACK_ARCH)

kernelrelease:
	@echo "$(KERNELVERSION)$$($(CONFIG_SHELL) $(srctree)/scripts/setlocalversion $(srctree))"

kernelversion:
	@echo $(KERNELVERSION)

# Single targets
# ---------------------------------------------------------------------------
# Single targets are compatible with:
# - build with mixed source and output
# - build with separate output dir 'make O=...'
# - external modules
#
#  target-dir => where to store outputfile
#  build-dir  => directory in kernel source tree to use

ifeq ($(KBUILD_EXTMOD),)
        build-dir  = $(patsubst %/,%,$(dir $@))
        target-dir = $(dir $@)
else
        zap-slash=$(filter-out .,$(patsubst %/,%,$(dir $@)))
        build-dir  = $(KBUILD_EXTMOD)$(if $(zap-slash),/$(zap-slash))
        target-dir = $(if $(KBUILD_EXTMOD),$(dir $<),$(dir $@))
endif

%.s: %.c prepare scripts FORCE
	$(Q)$(MAKE) $(build)=$(build-dir) $(target-dir)$(notdir $@)
%.i: %.c prepare scripts FORCE
	$(Q)$(MAKE) $(build)=$(build-dir) $(target-dir)$(notdir $@)
%.o: %.c prepare scripts FORCE
	$(Q)$(MAKE) $(build)=$(build-dir) $(target-dir)$(notdir $@)
%.lst: %.c prepare scripts FORCE
	$(Q)$(MAKE) $(build)=$(build-dir) $(target-dir)$(notdir $@)
%.s: %.S prepare scripts FORCE
	$(Q)$(MAKE) $(build)=$(build-dir) $(target-dir)$(notdir $@)
%.o: %.S prepare scripts FORCE
	$(Q)$(MAKE) $(build)=$(build-dir) $(target-dir)$(notdir $@)
%.symtypes: %.c prepare scripts FORCE
	$(Q)$(MAKE) $(build)=$(build-dir) $(target-dir)$(notdir $@)

# Modules
/: prepare scripts FORCE
	$(cmd_crmodverdir)
	$(Q)$(MAKE) KBUILD_MODULES=$(if $(CONFIG_MODULES),1) \
	$(build)=$(build-dir)
%/: prepare scripts FORCE
	$(cmd_crmodverdir)
	$(Q)$(MAKE) KBUILD_MODULES=$(if $(CONFIG_MODULES),1) \
	$(build)=$(build-dir)
%.ko: prepare scripts FORCE
	$(cmd_crmodverdir)
	$(Q)$(MAKE) KBUILD_MODULES=$(if $(CONFIG_MODULES),1)   \
	$(build)=$(build-dir) $(@:.ko=.o)
	$(Q)$(MAKE) -f $(srctree)/scripts/Makefile.modpost

# FIXME Should go into a make.lib or something 
# ===========================================================================

quiet_cmd_rmdirs = $(if $(wildcard $(rm-dirs)),CLEAN   $(wildcard $(rm-dirs)))
      cmd_rmdirs = rm -rf $(rm-dirs)

quiet_cmd_rmfiles = $(if $(wildcard $(rm-files)),CLEAN   $(wildcard $(rm-files)))
      cmd_rmfiles = rm -f $(rm-files)

# Run depmod only if we have System.map and depmod is executable
quiet_cmd_depmod = DEPMOD  $(KERNELRELEASE)
      cmd_depmod = \
	if [ -r System.map -a -x $(DEPMOD) ]; then                              \
		$(DEPMOD) -ae -F System.map                                     \
		$(if $(strip $(INSTALL_MOD_PATH)), -b $(INSTALL_MOD_PATH) )     \
		$(KERNELRELEASE);                                               \
	fi

# Create temporary dir for module support files
# clean it up only when building all modules
cmd_crmodverdir = $(Q)mkdir -p $(MODVERDIR) \
                  $(if $(KBUILD_MODULES),; rm -f $(MODVERDIR)/*)

a_flags = -Wp,-MD,$(depfile) $(KBUILD_AFLAGS) $(AFLAGS_KERNEL) \
	  $(KBUILD_AFLAGS_KERNEL)                              \
	  $(NOSTDINC_FLAGS) $(LINUXINCLUDE) $(KBUILD_CPPFLAGS) \
	  $(modkern_aflags) $(EXTRA_AFLAGS) $(AFLAGS_$(basetarget).o)

quiet_cmd_as_o_S = AS      $@
cmd_as_o_S       = $(CC) $(a_flags) -c -o $@ $<

# read all saved command lines

targets := $(wildcard $(sort $(targets)))
cmd_files := $(wildcard .*.cmd $(foreach f,$(targets),$(dir $(f)).$(notdir $(f)).cmd))

ifneq ($(cmd_files),)
  $(cmd_files): ;	# Do not try to update included dependency files
  include $(cmd_files)
endif

# Shorthand for $(Q)$(MAKE) -f scripts/Makefile.clean obj=dir
# Usage:
# $(Q)$(MAKE) $(clean)=dir
clean := -f $(if $(KBUILD_SRC),$(srctree)/)scripts/Makefile.clean obj

endif	# skip-makefile

PHONY += FORCE
FORCE:

# Declare the contents of the .PHONY variable as phony.  We keep that
# information in a variable so we can use it in if_changed and friends.
.PHONY: $(PHONY)<|MERGE_RESOLUTION|>--- conflicted
+++ resolved
@@ -1,14 +1,8 @@
 VERSION = 2
 PATCHLEVEL = 6
-<<<<<<< HEAD
-SUBLEVEL = 34
+SUBLEVEL = 36
 EXTRAVERSION =-litmus2010
-NAME = Sheep on Meth
-=======
-SUBLEVEL = 36
-EXTRAVERSION =
 NAME = Flesh-Eating Bats with Fangs
->>>>>>> f6f94e2a
 
 # *DOCUMENTATION*
 # To see a list of typical targets execute "make help"
